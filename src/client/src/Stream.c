/**
 * Implementation of a data stream
 */

#define LOG_CLASS "Stream"

#include "Include_i.h"

/**
 * Static definitions of the states
 */
extern StateMachineState STREAM_STATE_MACHINE_STATES[];
extern UINT32 STREAM_STATE_MACHINE_STATE_COUNT;

/**
 * Creates a new Kinesis Video stream
 */
STATUS createStream(PKinesisVideoClient pKinesisVideoClient, PStreamInfo pStreamInfo, PKinesisVideoStream* ppKinesisVideoStream)
{
    ENTERS();
    STATUS retStatus = STATUS_SUCCESS;
    PKinesisVideoStream pKinesisVideoStream = NULL;
    PContentView pView = NULL;
    PStackQueue pStackQueue = NULL;
    PMkvGenerator pMkvGenerator = NULL;
    PStateMachine pStateMachine = NULL;
    UINT32 allocationSize, maxViewItems, i;
    PBYTE pCurPnt = NULL;
    BOOL clientLocked = FALSE, clientStreamsListLocked = FALSE;
    BOOL tearDownOnError = TRUE;
    CHAR tempStreamName[MAX_STREAM_NAME_LEN];
    UINT32 trackInfoSize, tagsSize;

    CHK(pKinesisVideoClient != NULL && ppKinesisVideoStream != NULL, STATUS_NULL_ARG);

    // Set the return stream pointer first
    *ppKinesisVideoStream = NULL;

    // Validate the input structs
    CHK_STATUS(validateStreamInfo(pStreamInfo, &pKinesisVideoClient->clientCallbacks));
    logStreamInfo(pStreamInfo);

    // Lock the client streams list lock because we will iterate over current streams + add more streams
    // We follow the principle that the streamListLock is *never* acquired inside a client or streams lock,
    // always outside to prevent deadlock
    pKinesisVideoClient->clientCallbacks.lockMutexFn(pKinesisVideoClient->clientCallbacks.customData, pKinesisVideoClient->base.streamListLock);
    clientStreamsListLocked = TRUE;

    // Lock the client
    pKinesisVideoClient->clientCallbacks.lockMutexFn(pKinesisVideoClient->clientCallbacks.customData, pKinesisVideoClient->base.lock);
    clientLocked = TRUE;

    // Check for the stream count
    CHK(pKinesisVideoClient->streamCount < pKinesisVideoClient->deviceInfo.streamCount, STATUS_MAX_STREAM_COUNT);

    // Fix-up the stream name if not specified
    if (pStreamInfo->name[0] == '\0') {
        createRandomName(tempStreamName, DEFAULT_STREAM_NAME_LEN, pKinesisVideoClient->clientCallbacks.getRandomNumberFn,
                         pKinesisVideoClient->clientCallbacks.customData);
    } else {
        // Copy the stream name otherwise
        // NOTE: Stream name length has already been validated
        STRCPY(tempStreamName, pStreamInfo->name);
    }

    // Check if a stream by that name already exists
    for (i = 0; i < pKinesisVideoClient->deviceInfo.streamCount; i++) {
        if (NULL != pKinesisVideoClient->streams[i]) {
            CHK(0 != STRCMP(pKinesisVideoClient->streams[i]->streamInfo.name, tempStreamName), STATUS_DUPLICATE_STREAM_NAME);
        }
    }

    // Space for track info bits
    trackInfoSize = SIZEOF(TrackInfo) * pStreamInfo->streamCaps.trackInfoCount;

    // Get the max tags structure size
    CHK_STATUS(packageTags(pStreamInfo->tagCount, pStreamInfo->tags, 0, NULL, &tagsSize));

    // Allocate the main struct
    // NOTE: The calloc will Zero the fields
    // We are allocating more than the structure size to accommodate for
    // the variable size buffers which will come at the end and for the tags
    allocationSize = SIZEOF(KinesisVideoStream) + tagsSize + trackInfoSize + MKV_SEGMENT_UUID_LEN;
    pKinesisVideoStream = (PKinesisVideoStream) MEMCALLOC(1, allocationSize);
    CHK(pKinesisVideoStream != NULL, STATUS_NOT_ENOUGH_MEMORY);

    // Set the stream id first available slot so during the teardown it will clean it up.
    for (i = 0; i < pKinesisVideoClient->deviceInfo.streamCount; i++) {
        if (NULL == pKinesisVideoClient->streams[i]) {
            // Found an empty slot
            pKinesisVideoStream->streamId = i;
            break;
        }
    }

    // set the maximum frame size observed to 0
    pKinesisVideoStream->maxFrameSizeSeen = 0;

    // Set the back reference
    pKinesisVideoStream->pKinesisVideoClient = pKinesisVideoClient;

    // Set the basic info
    pKinesisVideoStream->base.identifier = KINESIS_VIDEO_OBJECT_IDENTIFIER_STREAM;
    pKinesisVideoStream->base.version = STREAM_CURRENT_VERSION;

    // Set the initial state and the stream status
    pKinesisVideoStream->streamState = STREAM_STATE_NONE;
    pKinesisVideoStream->streamStatus = STREAM_STATUS_CREATING;

    // Stream is not ready, not stopped and not closed
    pKinesisVideoStream->streamStopped = FALSE;
    pKinesisVideoStream->streamReady = FALSE;
    pKinesisVideoStream->streamClosed = FALSE;

    // Set the stream start timestamps and index
    pKinesisVideoStream->newSessionTimestamp = INVALID_TIMESTAMP_VALUE;
    pKinesisVideoStream->newSessionIndex = INVALID_VIEW_INDEX_VALUE;

    // Not in a grace period
    pKinesisVideoStream->gracePeriod = FALSE;

    // Shouldn't reset the generator on next key frame
    pKinesisVideoStream->resetGeneratorOnKeyFrame = FALSE;

    // Skip non-key frames at start
    pKinesisVideoStream->skipNonKeyFrames = TRUE;

    // Shouldn't reset the generator so set invalid time
    pKinesisVideoStream->resetGeneratorTime = INVALID_TIMESTAMP_VALUE;

    // No connections have been dropped as this is a new stream
    pKinesisVideoStream->connectionState = UPLOAD_CONNECTION_STATE_OK;

    // Set the last frame EoFr indicator
    pKinesisVideoStream->eofrFrame = FALSE;

    // Set last PutFrame timestamp to invalid time value
    pKinesisVideoStream->lastPutFrameTimestamp = INVALID_TIMESTAMP_VALUE;

    // Set the initial diagnostics information from the defaults
    pKinesisVideoStream->diagnostics.currentFrameRate = pStreamInfo->streamCaps.frameRate;
    pKinesisVideoStream->diagnostics.elementaryFrameRate = pStreamInfo->streamCaps.frameRate;
    pKinesisVideoStream->diagnostics.currentTransferRate = pStreamInfo->streamCaps.avgBandwidthBps;
    pKinesisVideoStream->diagnostics.accumulatedByteCount = 0;
    pKinesisVideoStream->diagnostics.lastFrameRateTimestamp = pKinesisVideoStream->diagnostics.lastTransferRateTimestamp = 0;

    // Set the trackers
    pKinesisVideoStream->eosTracker.size = 0;
    pKinesisVideoStream->eosTracker.offset = 0;
    pKinesisVideoStream->eosTracker.send = FALSE;
    pKinesisVideoStream->eosTracker.data = NULL;
    pKinesisVideoStream->metadataTracker.size = 0;
    pKinesisVideoStream->metadataTracker.offset = 0;
    pKinesisVideoStream->metadataTracker.send = FALSE;
    pKinesisVideoStream->metadataTracker.data = NULL;
    pKinesisVideoStream->metadataTracker.events = 0;

    // initialize streamingAuthInfo expiration
    pKinesisVideoStream->streamingAuthInfo.expiration = INVALID_TIMESTAMP_VALUE;

    // Reset the current view item
    MEMSET(&pKinesisVideoStream->curViewItem, 0x00, SIZEOF(CurrentViewItem));
    pKinesisVideoStream->curViewItem.viewItem.handle = INVALID_ALLOCATION_HANDLE_VALUE;

    // Copy the structures in their entirety
    MEMCPY(&pKinesisVideoStream->streamInfo, pStreamInfo, SIZEOF(StreamInfo));
    fixupStreamInfo(&pKinesisVideoStream->streamInfo);

    pKinesisVideoStream->allowStreamCreation = pStreamInfo->streamCaps.allowStreamCreation;

    // Fix-up the stream name if not specified
    if (pKinesisVideoStream->streamInfo.name[0] == '\0') {
        STRCPY(pKinesisVideoStream->streamInfo.name, tempStreamName);
    }

    // Create the stream lock
    pKinesisVideoStream->base.lock = pKinesisVideoClient->clientCallbacks.createMutexFn(pKinesisVideoClient->clientCallbacks.customData, TRUE);

    // Create the Ready state condition variable
    pKinesisVideoStream->base.ready = pKinesisVideoClient->clientCallbacks.createConditionVariableFn(pKinesisVideoClient->clientCallbacks.customData);

    // Create the Stream Closed notifier condition variable
    pKinesisVideoStream->streamClosedCondition =
        pKinesisVideoClient->clientCallbacks.createConditionVariableFn(pKinesisVideoClient->clientCallbacks.customData);

    // Create the buffer availability condition variable
    pKinesisVideoStream->bufferAvailabilityCondition =
        pKinesisVideoClient->clientCallbacks.createConditionVariableFn(pKinesisVideoClient->clientCallbacks.customData);
    // Fix-up the buffer duration and replay duration first
    if (pKinesisVideoStream->streamInfo.streamCaps.bufferDuration <= MIN_CONTENT_VIEW_BUFFER_DURATION) {
        pKinesisVideoStream->streamInfo.streamCaps.bufferDuration = MIN_VIEW_BUFFER_DURATION;
    }
    pKinesisVideoStream->streamInfo.streamCaps.replayDuration = MIN(pStreamInfo->streamCaps.bufferDuration, pStreamInfo->streamCaps.replayDuration);

    // Set the tags pointer to point after the KinesisVideoStream struct
    pKinesisVideoStream->streamInfo.tags = (PTag) ((PBYTE) (pKinesisVideoStream + 1));

    // Package the tags after the structure
    CHK_STATUS(packageTags(pStreamInfo->tagCount, pStreamInfo->tags, tagsSize, pKinesisVideoStream->streamInfo.tags, &tagsSize));
    pKinesisVideoStream->streamInfo.tagCount = pStreamInfo->tagCount;
    pCurPnt = (PBYTE) pKinesisVideoStream->streamInfo.tags + tagsSize;

    // Fix-up/store the segment Uid to make it random if NULL
    pKinesisVideoStream->streamInfo.streamCaps.segmentUuid = pCurPnt;
    if (pStreamInfo->streamCaps.segmentUuid == NULL) {
        for (i = 0; i < MKV_SEGMENT_UUID_LEN; i++) {
            pKinesisVideoStream->streamInfo.streamCaps.segmentUuid[i] =
                ((BYTE) (pKinesisVideoClient->clientCallbacks.getRandomNumberFn(pKinesisVideoClient->clientCallbacks.customData) % 0x100));
        }
    } else {
        MEMCPY(pKinesisVideoStream->streamInfo.streamCaps.segmentUuid, pStreamInfo->streamCaps.segmentUuid, MKV_SEGMENT_UUID_LEN);
    }

    // Advance the current pointer
    pCurPnt += MKV_SEGMENT_UUID_LEN;

    // Copy the structures in their entirety
    // NOTE: This will copy the raw pointers, however, we will only use it in the duration of the call.
    MEMCPY(pCurPnt, pStreamInfo->streamCaps.trackInfoList, trackInfoSize);
    pKinesisVideoStream->streamInfo.streamCaps.trackInfoList = (PTrackInfo) pCurPnt;
    fixupTrackInfo(pKinesisVideoStream->streamInfo.streamCaps.trackInfoList, pKinesisVideoStream->streamInfo.streamCaps.trackInfoCount);

    pKinesisVideoStream->pFrameOrderCoordinator = NULL;
    if (pKinesisVideoStream->streamInfo.streamCaps.frameOrderingMode != FRAME_ORDER_MODE_PASS_THROUGH) {
        CHK_STATUS(createFrameOrderCoordinator(pKinesisVideoStream, &pKinesisVideoStream->pFrameOrderCoordinator));
    }

    // Move pCurPnt to the end of pKinesisVideoStream->streamInfo.streamCaps.trackInfoList
    pCurPnt = (PBYTE) (pKinesisVideoStream->streamInfo.streamCaps.trackInfoList + pKinesisVideoStream->streamInfo.streamCaps.trackInfoCount);

    // Calculate the max items in the view
    maxViewItems = calculateViewItemCount(&pKinesisVideoStream->streamInfo);

    // Create the view
    CHK_STATUS(createContentView(maxViewItems, pKinesisVideoStream->streamInfo.streamCaps.bufferDuration, viewItemRemoved,
                                 TO_CUSTOM_DATA(pKinesisVideoStream), pStreamInfo->streamCaps.viewOverflowPolicy, &pView));
    pKinesisVideoStream->pView = pView;

    // Create an MKV generator
    CHK_STATUS(createPackager(pKinesisVideoStream, &pMkvGenerator));

    // Set the generator object
    pKinesisVideoStream->pMkvGenerator = pMkvGenerator;

    // Package EOS metadata and store
    CHK_STATUS(generateEosMetadata(pKinesisVideoStream));

    // Create the state machine
    CHK_STATUS(createStateMachine(STREAM_STATE_MACHINE_STATES, STREAM_STATE_MACHINE_STATE_COUNT, TO_CUSTOM_DATA(pKinesisVideoStream),
                                  pKinesisVideoClient->clientCallbacks.getCurrentTimeFn, pKinesisVideoClient->clientCallbacks.customData,
                                  &pStateMachine));
    pKinesisVideoStream->base.pStateMachine = pStateMachine;

    // Create the stream upload handle queue
    CHK_STATUS(stackQueueCreate(&pStackQueue));
    pKinesisVideoStream->pUploadInfoQueue = pStackQueue;

    // Create the metadata queue
    CHK_STATUS(stackQueueCreate(&pStackQueue));
    pKinesisVideoStream->pMetadataQueue = pStackQueue;

    // Set the call result to unknown to start
    pKinesisVideoStream->base.result = SERVICE_CALL_RESULT_NOT_SET;

    CHK_STATUS(semaphoreCreate(MAX_PIC_REENTRANCY_COUNT, &pKinesisVideoStream->base.shutdownSemaphore));

    pKinesisVideoStream->base.shutdown = FALSE;

    // Reset the ACK parser
    CHK_STATUS(resetAckParserState(pKinesisVideoStream));

    // Set the new object in the parent object, set the ID and increment the current count
    // NOTE: Make sure we set the stream in the client object before setting the return value and
    // no tear-down flag is set.
    pKinesisVideoClient->streams[pKinesisVideoStream->streamId] = pKinesisVideoStream;
    pKinesisVideoClient->streamCount++;

    // Assign the created object
    *ppKinesisVideoStream = pKinesisVideoStream;

    // Setting this value will ensure we won't tear down the newly created object after this on failure
    tearDownOnError = FALSE;

    // Set the initial state to new
    pKinesisVideoStream->streamState = STREAM_STATE_NEW;

    // We can now unlock the client lock so we won't block it
    pKinesisVideoClient->clientCallbacks.unlockMutexFn(pKinesisVideoClient->clientCallbacks.customData, pKinesisVideoClient->base.lock);
    clientLocked = FALSE;

    // Store the stream uptime start
    pKinesisVideoStream->diagnostics.createTime =
        pKinesisVideoClient->clientCallbacks.getCurrentTimeFn(pKinesisVideoClient->clientCallbacks.customData);

    // Set up the next logging time if enabled
    pKinesisVideoStream->diagnostics.nextLoggingTime =
        pKinesisVideoStream->diagnostics.createTime + pKinesisVideoClient->deviceInfo.clientInfo.metricLoggingPeriod;

    // Call to transition the state machine
    CHK_STATUS(stepStateMachine(pKinesisVideoStream->base.pStateMachine));

CleanUp:

    if (clientLocked) {
        pKinesisVideoClient->clientCallbacks.unlockMutexFn(pKinesisVideoClient->clientCallbacks.customData, pKinesisVideoClient->base.lock);
    }

    if (STATUS_FAILED(retStatus) && tearDownOnError) {
        if (!clientStreamsListLocked) {
            pKinesisVideoClient->clientCallbacks.lockMutexFn(pKinesisVideoClient->clientCallbacks.customData,
                                                             pKinesisVideoClient->base.streamListLock);
            clientStreamsListLocked = TRUE;
        }
        freeStream(pKinesisVideoStream);
    }

    // Need to be under streamListLock while calling freeStream() so wait until after that check to unlock
    if (clientStreamsListLocked) {
        pKinesisVideoClient->clientCallbacks.unlockMutexFn(pKinesisVideoClient->clientCallbacks.customData, pKinesisVideoClient->base.streamListLock);
    }

    LEAVES();
    return retStatus;
}

/**
 * Frees the stream object
 * Important:  This method assumes caller has: pKinesisVideoClient->base.streamListLock
 * DO NOT attempt to acquire that lock in this method, many other callers will already have it
 * Acquiring the same lock twice (even in the same thread) might lead to undefined behavior
 */
STATUS freeStream(PKinesisVideoStream pKinesisVideoStream)
{
    ENTERS();
    STATUS retStatus = STATUS_SUCCESS;
    PKinesisVideoClient pKinesisVideoClient = NULL;

    // Call is idempotent
    CHK(pKinesisVideoStream != NULL, retStatus);

    pKinesisVideoClient = pKinesisVideoStream->pKinesisVideoClient;
    CHK(pKinesisVideoClient != NULL, STATUS_CLIENT_FREED_BEFORE_STREAM);

    DLOGD("[%s] Freeing stream", pKinesisVideoStream->streamInfo.name);
    // Shutdown the processing
    CHK_STATUS_CONTINUE(shutdownStream(pKinesisVideoStream, FALSE));

    // Lock the stream
    pKinesisVideoClient->clientCallbacks.lockMutexFn(pKinesisVideoClient->clientCallbacks.customData, pKinesisVideoStream->base.lock);

    // Release the underlying objects
    freeContentView(pKinesisVideoStream->pView);
    freeMkvGenerator(pKinesisVideoStream->pMkvGenerator);
    freeStateMachine(pKinesisVideoStream->base.pStateMachine);

    // Free the upload handle info queue
    freeStackQueue(pKinesisVideoStream->pUploadInfoQueue, TRUE);

    // Free the metadata queue
    freeStackQueue(pKinesisVideoStream->pMetadataQueue, TRUE);

    // Free the eosTracker and eofrTracker data if any
    freeMetadataTracker(&pKinesisVideoStream->eosTracker);
    freeMetadataTracker(&pKinesisVideoStream->metadataTracker);

    // Free FrameOrderCoordinator
    freeFrameOrderCoordinator(pKinesisVideoStream, &pKinesisVideoStream->pFrameOrderCoordinator);

    // Lock the client to update the streams
    pKinesisVideoClient->clientCallbacks.lockMutexFn(pKinesisVideoClient->clientCallbacks.customData, pKinesisVideoClient->base.lock);

    // Remove from the parent object by setting the ref to NULL
    pKinesisVideoClient->streams[pKinesisVideoStream->streamId] = NULL;
    pKinesisVideoClient->streamCount--;

    if (IS_VALID_CVAR_VALUE(pKinesisVideoStream->bufferAvailabilityCondition)) {
        pKinesisVideoClient->clientCallbacks.freeConditionVariableFn(pKinesisVideoClient->clientCallbacks.customData,
                                                                     pKinesisVideoStream->bufferAvailabilityCondition);

        pKinesisVideoStream->bufferAvailabilityCondition = INVALID_CVAR_VALUE;
    }

    if (IS_VALID_CVAR_VALUE(pKinesisVideoStream->base.ready)) {
        pKinesisVideoClient->clientCallbacks.freeConditionVariableFn(pKinesisVideoClient->clientCallbacks.customData,
                                                                     pKinesisVideoStream->base.ready);
        pKinesisVideoStream->base.ready = INVALID_CVAR_VALUE;
    }

    if (IS_VALID_CVAR_VALUE(pKinesisVideoStream->streamClosedCondition)) {
        pKinesisVideoClient->clientCallbacks.freeConditionVariableFn(pKinesisVideoClient->clientCallbacks.customData,
                                                                     pKinesisVideoStream->streamClosedCondition);
        pKinesisVideoStream->streamClosedCondition = INVALID_CVAR_VALUE;
    }

    // Release the client lock
    pKinesisVideoClient->clientCallbacks.unlockMutexFn(pKinesisVideoClient->clientCallbacks.customData, pKinesisVideoClient->base.lock);

    // Unlock and free the lock
    pKinesisVideoClient->clientCallbacks.unlockMutexFn(pKinesisVideoClient->clientCallbacks.customData, pKinesisVideoStream->base.lock);
    pKinesisVideoClient->clientCallbacks.freeMutexFn(pKinesisVideoClient->clientCallbacks.customData, pKinesisVideoStream->base.lock);

    if (IS_VALID_SEMAPHORE_HANDLE(pKinesisVideoStream->base.shutdownSemaphore)) {
        semaphoreFree(&pKinesisVideoStream->base.shutdownSemaphore);
    }

    DLOGD("[%s] Completed freeing stream", pKinesisVideoStream->streamInfo.name);

    // Release the object
    MEMFREE(pKinesisVideoStream);

CleanUp:

    LEAVES();
    return retStatus;
}

STATUS freeStackQueue(PStackQueue pStackQueue, BOOL freeItself)
{
    ENTERS();
    STATUS retStatus = STATUS_SUCCESS;
    UINT32 count = 0;
    UINT64 item;

    // The call is idempotent
    CHK(pStackQueue != NULL, retStatus);

    // Get the count of the items and iterate through
    stackQueueGetCount(pStackQueue, &count);
    while (count-- != 0) {
        // Dequeue the current item
        stackQueueDequeue(pStackQueue, &item);

        // The item is the allocation so free it
        MEMFREE((PVOID) item);
    }

    if (freeItself) {
        // Free the object itself
        stackQueueFree(pStackQueue);
    }

CleanUp:

    LEAVES();
    return retStatus;
}

/**
 * stops the stream
 */
STATUS stopStream(PKinesisVideoStream pKinesisVideoStream)
{
    ENTERS();
    STATUS retStatus = STATUS_SUCCESS;
    PKinesisVideoClient pKinesisVideoClient;
    UINT64 duration, viewByteSize;
    UINT32 i, sessionCount;
    BOOL streamLocked = FALSE, clientLocked = FALSE, streamsListLock = FALSE, notSent = FALSE;
    PUploadHandleInfo pUploadHandleInfo = NULL;
    UINT64 item;

    CHK(pKinesisVideoStream != NULL && pKinesisVideoStream->pKinesisVideoClient != NULL, STATUS_NULL_ARG);
    pKinesisVideoClient = pKinesisVideoStream->pKinesisVideoClient;

    retStatus = frameOrderCoordinatorFlush(pKinesisVideoStream);
    if (STATUS_FAILED(retStatus)) {
        DLOGE("[%s] frameOrderCoordinatorFlush failed with 0x%08x", pKinesisVideoStream->streamInfo.name, retStatus);
        retStatus = STATUS_SUCCESS;
    }

    // Lock the stream
    pKinesisVideoClient->clientCallbacks.lockMutexFn(pKinesisVideoClient->clientCallbacks.customData, pKinesisVideoStream->base.lock);
    streamLocked = TRUE;

    // It's a no-op if stop has been called
    CHK(!pKinesisVideoStream->streamStopped, retStatus);

    // Set the stream end flag
    pKinesisVideoStream->streamStopped = TRUE;

    // Notify in case of an OFFLINE stream
    if (IS_OFFLINE_STREAMING_MODE(pKinesisVideoStream->streamInfo.streamCaps.streamingType)) {
        pKinesisVideoClient->clientCallbacks.signalConditionVariableFn(pKinesisVideoClient->clientCallbacks.customData,
                                                                       pKinesisVideoStream->bufferAvailabilityCondition);
    }

    // Lock the client
    pKinesisVideoClient->clientCallbacks.lockMutexFn(pKinesisVideoClient->clientCallbacks.customData, pKinesisVideoClient->base.lock);
    clientLocked = TRUE;

    // Get the duration from current point to the head
    // Get the size of the allocation from current point to the head
    CHK_STATUS(getAvailableViewSize(pKinesisVideoStream, &duration, &viewByteSize));

    // Pulse the data available callback so the callee will know of a state change
    CHK_STATUS(stackQueueGetCount(pKinesisVideoStream->pUploadInfoQueue, &sessionCount));

    // Check if we have any content left and whether we have any metadata left to be send
    CHK_STATUS(checkForNotSentMetadata(pKinesisVideoStream, &notSent));

    // Package the frames if needed to be sent
    if (notSent) {
        CHK_STATUS(packageNotSentMetadata(pKinesisVideoStream));
    }

    for (i = 0; i < sessionCount; i++) {
        CHK_STATUS(stackQueueGetAt(pKinesisVideoStream->pUploadInfoQueue, i, &item));
        pUploadHandleInfo = (PUploadHandleInfo) item;
        CHK(pUploadHandleInfo != NULL, STATUS_INTERNAL_ERROR);

        // Call the notification callback to unblock potentially blocked listener for the first non terminated upload handle
        // The unblocked handle will unblock subsequent handles once it's done. Therefore break the loop
        if (pUploadHandleInfo->state != UPLOAD_HANDLE_STATE_TERMINATED) {
            // If we have sent all the data but still have metadata then we will
            // "mock" some duration and set the size to the not sent metadata size
            // in order not to close the network upload handler.
            if (notSent && (duration == 0)) {
                duration = 1;
                viewByteSize = pKinesisVideoStream->metadataTracker.size + pKinesisVideoStream->eosTracker.size;
            }

            CHK_STATUS(pKinesisVideoClient->clientCallbacks.streamDataAvailableFn(
                pKinesisVideoClient->clientCallbacks.customData, TO_STREAM_HANDLE(pKinesisVideoStream), pKinesisVideoStream->streamInfo.name,
                pUploadHandleInfo->handle, duration,
                viewByteSize + pKinesisVideoStream->curViewItem.viewItem.length - pKinesisVideoStream->curViewItem.offset));
            break;
        }
    }

    // Check if we need to call stream closed callback
    if (!notSent && viewByteSize == 0 && sessionCount == 0 && // If we have active handle, then eventually one of the handle will call streamClosedFn
        !pKinesisVideoStream->metadataTracker.send && !pKinesisVideoStream->eosTracker.send) {
        CHK_STATUS(notifyStreamClosed(pKinesisVideoStream, pUploadHandleInfo == NULL ? INVALID_UPLOAD_HANDLE_VALUE : pUploadHandleInfo->handle));
    }

    // Unlock the client as we no longer need it locked
    pKinesisVideoClient->clientCallbacks.unlockMutexFn(pKinesisVideoClient->clientCallbacks.customData, pKinesisVideoClient->base.lock);
    clientLocked = FALSE;

    // Unlock the stream (even though it will be unlocked in the cleanup)
    pKinesisVideoClient->clientCallbacks.unlockMutexFn(pKinesisVideoClient->clientCallbacks.customData, pKinesisVideoStream->base.lock);
    streamLocked = FALSE;

CleanUp:

    if (clientLocked) {
        pKinesisVideoClient->clientCallbacks.unlockMutexFn(pKinesisVideoClient->clientCallbacks.customData, pKinesisVideoClient->base.lock);
    }

    if (streamLocked) {
        pKinesisVideoClient->clientCallbacks.unlockMutexFn(pKinesisVideoClient->clientCallbacks.customData, pKinesisVideoStream->base.lock);
    }

    LEAVES();
    return retStatus;
}

/**
 * Synchronously stops the stream
 */
STATUS stopStreamSync(PKinesisVideoStream pKinesisVideoStream)
{
    ENTERS();
    STATUS retStatus = STATUS_SUCCESS;
    PKinesisVideoClient pKinesisVideoClient = NULL;
    BOOL streamLocked = FALSE;

    CHK_STATUS(stopStream(pKinesisVideoStream));

    CHK(pKinesisVideoStream != NULL && pKinesisVideoStream->pKinesisVideoClient != NULL, STATUS_NULL_ARG);

    pKinesisVideoClient = pKinesisVideoStream->pKinesisVideoClient;

    // Lock the stream
    pKinesisVideoClient->clientCallbacks.lockMutexFn(pKinesisVideoClient->clientCallbacks.customData, pKinesisVideoStream->base.lock);
    streamLocked = TRUE;

    do {
        if (pKinesisVideoStream->streamClosed) {
            DLOGV("[%s] Kinesis Video Stream is Closed.", pKinesisVideoStream->streamInfo.name);
            break;
        }

        if (pKinesisVideoStream->base.shutdown) {
            DLOGW("[%s] Kinesis Video Stream is being shut down.", pKinesisVideoStream->streamInfo.name);
            break;
        }

        // Need to await for the Stream Stopped state before returning
        DLOGV("[%s] Awaiting for the stop stream to complete...", pKinesisVideoStream->streamInfo.name);

        // Blocking path
        // Wait may return without any data available due to a spurious wake up.
        // See: https://en.wikipedia.org/wiki/Spurious_wakeup
        CHK_STATUS(pKinesisVideoClient->clientCallbacks.waitConditionVariableFn(
            pKinesisVideoClient->clientCallbacks.customData, pKinesisVideoStream->streamClosedCondition, pKinesisVideoStream->base.lock,
            pKinesisVideoClient->deviceInfo.clientInfo.stopStreamTimeout));

    } while (TRUE);

CleanUp:

    if (retStatus == STATUS_OPERATION_TIMED_OUT) {
        DLOGE("[%s] Failed to stop Kinesis Video Stream - timed out.", pKinesisVideoStream->streamInfo.name);
    }

    // release stream lock
    if (streamLocked) {
        pKinesisVideoClient->clientCallbacks.unlockMutexFn(pKinesisVideoClient->clientCallbacks.customData, pKinesisVideoStream->base.lock);
    }

    LEAVES();
    return retStatus;
}

STATUS shutdownStream(PKinesisVideoStream pKinesisVideoStream, BOOL resetStream)
{
    STATUS retStatus = STATUS_SUCCESS;
    ENTERS();

    PKinesisVideoClient pKinesisVideoClient = NULL;
    CHK(pKinesisVideoStream != NULL && pKinesisVideoStream->pKinesisVideoClient != NULL, STATUS_NULL_ARG);

    // We will let the reset go through as we have a situation when the reset called from
    // the callback handler will set the flag that the shutdown is in progress
    // while on a separate thread a stream freeing could skip the main sequence
    // based on the flag that was just set by the reset
    if (!resetStream) {
        CHK(!pKinesisVideoStream->base.shutdown, retStatus);
        pKinesisVideoStream->base.shutdown = TRUE;
    }

    pKinesisVideoClient = pKinesisVideoStream->pKinesisVideoClient;
    CHK_STATUS(pKinesisVideoClient->clientCallbacks.streamShutdownFn(pKinesisVideoClient->clientCallbacks.customData,
                                                                     TO_STREAM_HANDLE(pKinesisVideoStream), resetStream));

    // No need to continue on reset - only for free
    CHK(!resetStream, retStatus);

    // Lock the semaphore so no new calls are made
    semaphoreLock(pKinesisVideoStream->base.shutdownSemaphore);

    // Trigger cvars to exit
    if (IS_VALID_CVAR_VALUE(pKinesisVideoStream->base.ready)) {
        pKinesisVideoClient->clientCallbacks.broadcastConditionVariableFn(pKinesisVideoClient->clientCallbacks.customData,
                                                                          pKinesisVideoStream->base.ready);
    }

    if (IS_VALID_CVAR_VALUE(pKinesisVideoStream->bufferAvailabilityCondition)) {
        pKinesisVideoClient->clientCallbacks.broadcastConditionVariableFn(pKinesisVideoClient->clientCallbacks.customData,
                                                                          pKinesisVideoStream->bufferAvailabilityCondition);
    }

    if (IS_VALID_CVAR_VALUE(pKinesisVideoStream->streamClosedCondition)) {
        pKinesisVideoClient->clientCallbacks.broadcastConditionVariableFn(pKinesisVideoClient->clientCallbacks.customData,
                                                                          pKinesisVideoStream->streamClosedCondition);
    }

    // Wait until drained
    semaphoreWaitUntilClear(pKinesisVideoStream->base.shutdownSemaphore, STREAM_SHUTDOWN_SEMAPHORE_TIMEOUT);

CleanUp:

    LEAVES();
    return retStatus;
}

STATUS logStreamMetric(PKinesisVideoStream pKinesisVideoStream)
{
    STATUS retStatus = STATUS_SUCCESS;
    PKinesisVideoClient pKinesisVideoClient = NULL;
    ClientMetrics clientMetrics;
    StreamMetrics streamMetrics;

    CHK(pKinesisVideoStream != NULL && pKinesisVideoStream->pKinesisVideoClient, STATUS_NULL_ARG);
    pKinesisVideoClient = pKinesisVideoStream->pKinesisVideoClient;

    MEMSET(&clientMetrics, 0x00, SIZEOF(ClientMetrics));
    MEMSET(&streamMetrics, 0x00, SIZEOF(StreamMetrics));
    clientMetrics.version = CLIENT_METRICS_CURRENT_VERSION;
    streamMetrics.version = STREAM_METRICS_CURRENT_VERSION;
    CHK_STATUS(getKinesisVideoMetrics(TO_CLIENT_HANDLE(pKinesisVideoClient), &clientMetrics));
    CHK_STATUS(getKinesisVideoStreamMetrics(TO_STREAM_HANDLE(pKinesisVideoStream), &streamMetrics));

    DLOGD("Kinesis Video client and stream metrics for stream %s", pKinesisVideoStream->streamInfo.name);
    DLOGD("\tOverall storage byte size: %" PRIu64 " ", clientMetrics.contentStoreSize);
    DLOGD("\tAvailable storage byte size: %" PRIu64 " ", clientMetrics.contentStoreAvailableSize);
    DLOGD("\tAllocated storage byte size: %" PRIu64 " ", clientMetrics.contentStoreAllocatedSize);
    DLOGD("\tTotal view allocation byte size: %" PRIu64 " ", clientMetrics.totalContentViewsSize);
    DLOGD("\tTotal streams transfer rate (bps): %" PRIu64 " (%" PRIu64 " Kbps)", clientMetrics.totalTransferRate * 8,
          clientMetrics.totalTransferRate * 8 / 1024);
    DLOGD("\tCurrent view duration (ms): %" PRIu64 " ", streamMetrics.currentViewDuration / HUNDREDS_OF_NANOS_IN_A_MILLISECOND);
    DLOGD("\tOverall view duration (ms): %" PRIu64 " ", streamMetrics.overallViewDuration / HUNDREDS_OF_NANOS_IN_A_MILLISECOND);
    DLOGD("\tCurrent view byte size: %" PRIu64 " ", streamMetrics.currentViewSize);
    DLOGD("\tOverall view byte size: %" PRIu64 " ", streamMetrics.overallViewSize);
    DLOGD("\tCurrent transfer rate (bps): %" PRIu64 " (%" PRIu64 " Kbps)", streamMetrics.currentTransferRate * 8,
          streamMetrics.currentTransferRate * 8 / 1024);

    // V1 stream information
    DLOGD("\tStream uptime in (ms): %" PRIu64 " ", streamMetrics.uptime / HUNDREDS_OF_NANOS_IN_A_MILLISECOND);
    DLOGD("\tTotal transferred bytes: %" PRIu64 " ", streamMetrics.transferredBytes);
    DLOGD("\tTotal number of streaming sessions: %" PRIu64 " ", streamMetrics.totalSessions);
    DLOGD("\tTotal number of active streaming sessions: %" PRIu64 " ", streamMetrics.totalActiveSessions);
    DLOGD("\tAverage streaming sessions duration: %" PRIu64 " ", streamMetrics.avgSessionDuration);
    DLOGD("\tNumber of Buffered ACKs: %" PRIu64 " ", streamMetrics.bufferedAcks);
    DLOGD("\tNumber of Received ACKs: %" PRIu64 " ", streamMetrics.receivedAcks);
    DLOGD("\tNumber of Persisted ACKs: %" PRIu64 " ", streamMetrics.persistedAcks);
    DLOGD("\tNumber of Error ACKs: %" PRIu64 " ", streamMetrics.errorAcks);
    DLOGD("\tNumber of dropped frames: %" PRIu64 " ", streamMetrics.droppedFrames);
    DLOGD("\tNumber of skipped frames: %" PRIu64 " ", streamMetrics.skippedFrames);
    DLOGD("\tNumber of storage pressure events: %" PRIu64 " ", streamMetrics.storagePressures);
    DLOGD("\tNumber of latency pressure events: %" PRIu64 " ", streamMetrics.latencyPressures);
    DLOGD("\tNumber of buffer pressure events: %" PRIu64 " ", streamMetrics.bufferPressures);
    DLOGD("\tNumber of stream staleness events: %" PRIu64 " ", streamMetrics.staleEvents);
    DLOGD("\tNumber of latency pressure events: %" PRIu64 " ", streamMetrics.latencyPressures);
    DLOGD("\tNumber of Put Frame errors: %" PRIu64 " ", streamMetrics.putFrameErrors);
    DLOGD("\tAverage Control Plane API latency (ms): %" PRIu64 " ", streamMetrics.cplApiCallLatency / HUNDREDS_OF_NANOS_IN_A_MILLISECOND);
    DLOGD("\tAverage Data Plane API latency (ms): %" PRIu64 " ", streamMetrics.dataApiCallLatency / HUNDREDS_OF_NANOS_IN_A_MILLISECOND);

    // V2 stream information
    DLOGD("\tCurrent elementary frame rate (fps): %lf ", streamMetrics.elementaryFrameRate);

    // V3 stream information
    DLOGD("\tAPI Call Retry Count : %lu", streamMetrics.streamApiCallRetryCount);

    // V1 client information
    DLOGD("\tTotal elementary frame rate (fps): %lf ", clientMetrics.totalElementaryFrameRate);

    // V2 client information
    DLOGD("\tAverage API call retry count for client: %lf", clientMetrics.clientAvgApiCallRetryCount);
CleanUp:

    return retStatus;
}

/**
 * Puts a frame into the stream
 */
STATUS putFrame(PKinesisVideoStream pKinesisVideoStream, PFrame pFrame)
{
    ENTERS();
    STATUS retStatus = STATUS_SUCCESS;
    PKinesisVideoClient pKinesisVideoClient = NULL;
    ALLOCATION_HANDLE allocHandle = INVALID_ALLOCATION_HANDLE_VALUE;
    UINT64 remainingSize = 0, remainingDuration = 0, thresholdPercent = 0, duration = 0, viewByteSize = 0, allocSize = 0;
    PBYTE pAlloc = NULL;
    UINT32 trackIndex, packagedSize = 0, packagedMetadataSize = 0, overallSize = 0, itemFlags = ITEM_FLAG_NONE;
    BOOL streamLocked = FALSE, clientLocked = FALSE, freeOnError = TRUE;
    EncodedFrameInfo encodedFrameInfo;
    MKV_STREAM_STATE generatorState = MKV_STATE_START_BLOCK;
    UINT64 currentTime = INVALID_TIMESTAMP_VALUE;
    DOUBLE frameRate, deltaInSeconds;
    PViewItem pViewItem = NULL;
    PUploadHandleInfo pUploadHandleInfo;
    UINT64 windowDuration, currentDuration;
    PTrackInfo pTrackInfo = NULL;
    PSerializedMetadata pSerializedMetadata = NULL;
<<<<<<< HEAD
    PFrameOrderCoordinator pFrameOrderCoordinator = pKinesisVideoStream->pFrameOrderCoordinator;
=======
    PFrameOrderCoordinator pFrameOrderCoordinator;
>>>>>>> d08be2e1

    CHK(pKinesisVideoStream != NULL && pFrame != NULL, STATUS_NULL_ARG);
    pKinesisVideoClient = pKinesisVideoStream->pKinesisVideoClient;
    pFrameOrderCoordinator = pKinesisVideoStream->pFrameOrderCoordinator;

    if (!CHECK_FRAME_FLAG_END_OF_FRAGMENT(pFrame->flags)) {
        // Lookup the track that pFrame belongs to
        CHK_STATUS(mkvgenGetTrackInfo(pKinesisVideoStream->streamInfo.streamCaps.trackInfoList,
                                      pKinesisVideoStream->streamInfo.streamCaps.trackInfoCount, pFrame->trackId, &pTrackInfo, &trackIndex));
    }

    // Check if the stream has been stopped
    CHK(!pKinesisVideoStream->streamStopped, STATUS_STREAM_HAS_BEEN_STOPPED);

    // Lock the stream
    pKinesisVideoClient->clientCallbacks.lockMutexFn(pKinesisVideoClient->clientCallbacks.customData, pKinesisVideoStream->base.lock);
    streamLocked = TRUE;

    fixupFrame(pFrame);

    // Set the last PutFrame time to current time
    currentTime = pKinesisVideoClient->clientCallbacks.getCurrentTimeFn(pKinesisVideoClient->clientCallbacks.customData);

    if (pKinesisVideoStream->eofrFrame) {
        // After EOFR we again need to skip non-key frames before starting up new fragment
        pKinesisVideoStream->skipNonKeyFrames = TRUE;
        // Check we're not seeing an EOFR frame immediately after an EOFR frame
        CHK(!CHECK_FRAME_FLAG_END_OF_FRAGMENT(pFrame->flags), STATUS_MULTIPLE_CONSECUTIVE_EOFR);
    }

    // Validate that we are not seeing EoFr explicit marker in a non-key-frame fragmented stream
    if (!pKinesisVideoStream->streamInfo.streamCaps.keyFrameFragmentation) {
        CHK(!CHECK_FRAME_FLAG_END_OF_FRAGMENT(pFrame->flags), STATUS_END_OF_FRAGMENT_FRAME_INVALID_STATE);
    }

    // Need to check whether the streaming token has expired.
    // If we have the streaming token and it's in the grace period
    // then we need to go back to the get streaming end point and
    // get the streaming end point and the new streaming token.
    CHK_STATUS(checkStreamingTokenExpiration(pKinesisVideoStream));

    // Check if we have passed the delay for resetting generator.
    if (IS_VALID_TIMESTAMP(pKinesisVideoStream->resetGeneratorTime)) {
        currentTime = pKinesisVideoClient->clientCallbacks.getCurrentTimeFn(pKinesisVideoClient->clientCallbacks.customData);
        if (currentTime >= pKinesisVideoStream->resetGeneratorTime) {
            pKinesisVideoStream->resetGeneratorTime = INVALID_TIMESTAMP_VALUE;
            pKinesisVideoStream->resetGeneratorOnKeyFrame = TRUE;
        }
    }

    // NOTE: If the connection has been reset we need to start from a new header
    if (pKinesisVideoStream->streamState == STREAM_STATE_NEW && pKinesisVideoStream->streamReady) {
        // Step the state machine once to get out of the Ready state
        CHK_STATUS(stepStateMachine(pKinesisVideoStream->base.pStateMachine));
    }

    // if we need to reset the generator on the next key frame (during the rotation only)
    if (pKinesisVideoStream->resetGeneratorOnKeyFrame && CHECK_FRAME_FLAG_KEY_FRAME(pFrame->flags)) {
        CHK_STATUS(mkvgenResetGenerator(pKinesisVideoStream->pMkvGenerator));
        pKinesisVideoStream->resetGeneratorOnKeyFrame = FALSE;
    }

    // Check if the frames should be skipped and whether the skip flag needs to be reset
    // If current frame is EOFR, We will package EOFR frame and we do not need to reset skip flag
    if (pKinesisVideoStream->skipNonKeyFrames) {
        if (CHECK_FRAME_FLAG_KEY_FRAME(pFrame->flags)) {
            pKinesisVideoStream->skipNonKeyFrames = FALSE;
        } else if (!CHECK_FRAME_FLAG_END_OF_FRAGMENT(pFrame->flags)) {
            pKinesisVideoStream->diagnostics.skippedFrames++;
            CHK(FALSE, retStatus); // skip processing the frame
        }
    }

    // Package and store the frame.
    // If the frame is a special End-of-Fragment indicator
    // then we need to package the not yet sent metadata with EoFr metadata
    // and indicate the new cluster boundary

    // Currently, we are storing every frame in a separate allocation
    // We will need to optimize for storing perhaps an entire cluster but
    // Not right now as we need to deal with mapping/unmapping and allocating
    // the cluster storage up-front which might be more hassle than needed.

    if (CHECK_FRAME_FLAG_END_OF_FRAGMENT(pFrame->flags)) {
        // We will append the EoFr tag and package the tags
        CHK_STATUS(createSerializedMetadata((PCHAR) EOFR_METADATA_NAME, (PCHAR) "", FALSE, pKinesisVideoStream->eosTracker.size,
                                            STREAM_EVENT_TYPE_NONE, MKV_TREE_TAGS, &pSerializedMetadata));
        CHK_STATUS(appendValidatedMetadata(pKinesisVideoStream, pSerializedMetadata));

        // Package the not-applied metadata as the frame bits
        CHK_STATUS(packageStreamMetadata(pKinesisVideoStream, MKV_STATE_START_CLUSTER, TRUE, NULL, &packagedSize));
    } else {
        // Get the size of the packaged frame
        CHK_STATUS(mkvgenPackageFrame(pKinesisVideoStream->pMkvGenerator, pFrame, pTrackInfo, NULL, &packagedSize, &encodedFrameInfo));

        // Preserve the current stream state as it might change after we apply the metadata
        generatorState = encodedFrameInfo.streamState;

        // Need to handle the metadata if any.
        // NOTE: The accumulated metadata will be inserted before the fragment start due to MKV limitation
        // as tags are level 1 and will break MKV clusters.
        if (generatorState == MKV_STATE_START_STREAM || generatorState == MKV_STATE_START_CLUSTER) {
            // Calculate the size of the metadata first
            CHK_STATUS(packageStreamMetadata(pKinesisVideoStream, MKV_STATE_START_CLUSTER, FALSE, NULL, &packagedMetadataSize));
        }
    }

    // Overall frame allocation size
    overallSize = packagedSize + packagedMetadataSize;

    pKinesisVideoStream->maxFrameSizeSeen = MAX(pKinesisVideoStream->maxFrameSizeSeen, overallSize);

    // Might need to block on the availability in the OFFLINE mode
    CHK_STATUS(handleAvailability(pKinesisVideoStream, overallSize, &allocHandle));

    if (IS_OFFLINE_STREAMING_MODE(pKinesisVideoStream->streamInfo.streamCaps.streamingType)) {
        // offline streaming mode can block so we need to reset the currentTime just in case
        currentTime = pKinesisVideoClient->clientCallbacks.getCurrentTimeFn(pKinesisVideoClient->clientCallbacks.customData);
    }

    // Lock the client
    pKinesisVideoClient->clientCallbacks.lockMutexFn(pKinesisVideoClient->clientCallbacks.customData, pKinesisVideoClient->base.lock);
    clientLocked = TRUE;

    // Ensure we have space and if not then bail
    CHK(IS_VALID_ALLOCATION_HANDLE(allocHandle), STATUS_STORE_OUT_OF_MEMORY);

    // Map the storage
    CHK_STATUS(heapMap(pKinesisVideoClient->pHeap, allocHandle, (PVOID*) &pAlloc, &allocSize));

    // Validate we had allocated enough storage just in case
    CHK(overallSize <= allocSize, STATUS_ALLOCATION_SIZE_SMALLER_THAN_REQUESTED);

    // Check if we are packaging special EoFr
    if (CHECK_FRAME_FLAG_END_OF_FRAGMENT(pFrame->flags)) {
        // Store the metadata at the beginning of the allocation
        CHK_STATUS(packageStreamMetadata(pKinesisVideoStream, MKV_STATE_START_CLUSTER, TRUE, pAlloc, &packagedSize));

        // Synthesize the encodedFrameInfo
        CHK_STATUS(mkvgenGetCurrentTimestamps(pKinesisVideoStream->pMkvGenerator, &encodedFrameInfo.streamStartTs, &encodedFrameInfo.clusterPts,
                                              &encodedFrameInfo.clusterDts));
        encodedFrameInfo.dataOffset = 0;
        encodedFrameInfo.streamState = MKV_STATE_START_BLOCK;

        // Pre-set the item flags to differentiate EoFr in EoS case
        SET_ITEM_FRAGMENT_END(itemFlags);

        // Synthesize the frame timestamps based on the last content view entry
        CHK_STATUS(contentViewGetHead(pKinesisVideoStream->pView, &pViewItem));
        encodedFrameInfo.frameDts = pViewItem->timestamp + pViewItem->duration - encodedFrameInfo.clusterDts;
        encodedFrameInfo.framePts = pViewItem->ackTimestamp + pViewItem->duration - encodedFrameInfo.clusterPts;
        encodedFrameInfo.duration = 0;

        // Set the EoFr flag so we won't append not-sent metadata/EOS on StreamStop
        pKinesisVideoStream->eofrFrame = TRUE;
    } else {
        // Actually package the bits in the storage
        CHK_STATUS(mkvgenPackageFrame(pKinesisVideoStream->pMkvGenerator, pFrame, pTrackInfo, pAlloc, &packagedSize, &encodedFrameInfo));

        // Package the metadata if specified
        if (packagedMetadataSize != 0) {
            // Move the packaged bits out first to make room for the metadata
            // NOTE: need to use MEMMOVE due to the overlapping ranges
            MEMMOVE(pAlloc + encodedFrameInfo.dataOffset + packagedMetadataSize, pAlloc + encodedFrameInfo.dataOffset,
                    packagedSize - encodedFrameInfo.dataOffset);

            // Metadata will be packaged after the MKV header but before the cluster
            CHK_STATUS(packageStreamMetadata(pKinesisVideoStream, MKV_STATE_START_CLUSTER, FALSE, pAlloc + encodedFrameInfo.dataOffset,
                                             &packagedMetadataSize));
        }
    }

    // Unmap the storage for the frame
    CHK_STATUS(heapUnmap(pKinesisVideoClient->pHeap, ((PVOID) pAlloc)));

    // Check for storage pressures. No need for offline mode as the media pipeline will be blocked when there
    // is not enough storage
    if (!IS_OFFLINE_STREAMING_MODE(pKinesisVideoStream->streamInfo.streamCaps.streamingType)) {
        remainingSize = pKinesisVideoClient->pHeap->heapLimit - pKinesisVideoClient->pHeap->heapSize;
        thresholdPercent = (UINT32) (((DOUBLE) remainingSize / pKinesisVideoClient->pHeap->heapLimit) * 100);

        if (thresholdPercent <= STORAGE_PRESSURE_NOTIFICATION_THRESHOLD) {
            pKinesisVideoStream->diagnostics.storagePressures++;

            if (pKinesisVideoClient->clientCallbacks.storageOverflowPressureFn != NULL) {
                // Notify the client app about buffer pressure
                CHK_STATUS(
                    pKinesisVideoClient->clientCallbacks.storageOverflowPressureFn(pKinesisVideoClient->clientCallbacks.customData, remainingSize));
            }
        }

        // No need to report buffer duration overflow in offline since the putFrame thread will be blocked.
        // Only report buffer duration overflow if retention is non-zero, since if retention is zero, there will be no
        // persisted ack and buffer will drop off tail all the time.
        if (pKinesisVideoStream->streamInfo.retention != RETENTION_PERIOD_SENTINEL &&
            pKinesisVideoClient->clientCallbacks.bufferDurationOverflowPressureFn != NULL) {
            CHK_STATUS(contentViewGetWindowDuration(pKinesisVideoStream->pView, &currentDuration, &windowDuration));

            // Check for buffer duration pressure. Note that streamCaps.bufferDuration will never be 0.
            remainingDuration = pKinesisVideoStream->streamInfo.streamCaps.bufferDuration - windowDuration;
            thresholdPercent = (UINT32) (((DOUBLE) remainingDuration / pKinesisVideoStream->streamInfo.streamCaps.bufferDuration) * 100);
            if (thresholdPercent <= BUFFER_DURATION_PRESSURE_NOTIFICATION_THRESHOLD) {
                pKinesisVideoStream->diagnostics.bufferPressures++;

                // Notify the client app about buffer pressure
                CHK_STATUS(pKinesisVideoClient->clientCallbacks.bufferDurationOverflowPressureFn(
                    pKinesisVideoClient->clientCallbacks.customData, TO_STREAM_HANDLE(pKinesisVideoStream), remainingDuration));
            }
        }
    }

    // Generate the view flags
    switch (generatorState) {
        case MKV_STATE_START_STREAM:
            SET_ITEM_STREAM_START(itemFlags);
            SET_ITEM_STREAM_START_DEBUG(itemFlags);
            // fall-through
        case MKV_STATE_START_CLUSTER:
            SET_ITEM_FRAGMENT_START(itemFlags);

            // Clear the EoFr flag
            pKinesisVideoStream->eofrFrame = FALSE;
            break;
        case MKV_STATE_START_BLOCK:
            break;
    }

    if (CHECK_ITEM_FRAGMENT_START(itemFlags) && pKinesisVideoClient->deviceInfo.clientInfo.logMetric) {
        currentTime = IS_VALID_TIMESTAMP(currentTime)
            ? currentTime
            : pKinesisVideoClient->clientCallbacks.getCurrentTimeFn(pKinesisVideoClient->clientCallbacks.customData);

        if (currentTime >= pKinesisVideoStream->diagnostics.nextLoggingTime) {
            // unlock the client
            pKinesisVideoClient->clientCallbacks.unlockMutexFn(pKinesisVideoClient->clientCallbacks.customData, pKinesisVideoClient->base.lock);
            clientLocked = FALSE;

            // unlock the stream
            pKinesisVideoClient->clientCallbacks.unlockMutexFn(pKinesisVideoClient->clientCallbacks.customData, pKinesisVideoStream->base.lock);
            streamLocked = FALSE;

            // unlock frame order coordinator
            if (pFrameOrderCoordinator != NULL) {
                pKinesisVideoClient->clientCallbacks.unlockMutexFn(pKinesisVideoClient->clientCallbacks.customData, pFrameOrderCoordinator->lock);
            }

            if (STATUS_FAILED(logStreamMetric(pKinesisVideoStream))) {
                DLOGW("[%s] Failed to log stream metric with error 0x%08x", pKinesisVideoStream->streamInfo.name, retStatus);
            }

            // lock frame order coordinator
            if (pFrameOrderCoordinator != NULL) {
                pKinesisVideoClient->clientCallbacks.lockMutexFn(pKinesisVideoClient->clientCallbacks.customData, pFrameOrderCoordinator->lock);
            }

<<<<<<< HEAD
            // lock frame order coordinator
            if (pFrameOrderCoordinator != NULL) {
                pKinesisVideoClient->clientCallbacks.lockMutexFn(pKinesisVideoClient->clientCallbacks.customData, pFrameOrderCoordinator->lock);
            }

=======
>>>>>>> d08be2e1
            // lock the stream
            pKinesisVideoClient->clientCallbacks.lockMutexFn(pKinesisVideoClient->clientCallbacks.customData, pKinesisVideoStream->base.lock);
            streamLocked = TRUE;

            // lock the client
            pKinesisVideoClient->clientCallbacks.lockMutexFn(pKinesisVideoClient->clientCallbacks.customData, pKinesisVideoClient->base.lock);
            clientLocked = TRUE;
        }

        // Update the next log time
        pKinesisVideoStream->diagnostics.nextLoggingTime = currentTime + pKinesisVideoClient->deviceInfo.clientInfo.metricLoggingPeriod;
    }

    // Put the frame into the view.
    // NOTE: For the timestamp we will specify the cluster timestamp + frame timestamp which
    // will be useful later to find the start of the fragment corresponding to the ACK timecode.
    // We will also use the a non simple block state as a fragment start indicator - an IDR frame.
    // NOTE: We are using the decoding timestamp as our item timestamp.
    // Although, the intra-cluster pts might vary from dts, the cluster start frame pts
    // will be equal to dts which is important when processing ACKs.
    // NOTE: The size of the actual data might be smaller than the allocated size due to the fact that
    // calculating the packaged metadata and frame might have preserved the MKV header twice as the calculation
    // of the size doesn't mutate the state of the generator. We will use the actual packaged size.
    CHK_STATUS(contentViewAddItem(pKinesisVideoStream->pView, encodedFrameInfo.clusterDts + encodedFrameInfo.frameDts,
                                  encodedFrameInfo.clusterPts + encodedFrameInfo.framePts, encodedFrameInfo.duration, allocHandle,
                                  encodedFrameInfo.dataOffset, overallSize, itemFlags));

    // From now on we don't need to free the allocation as it's in the view already and will be collected
    freeOnError = FALSE;

    if (CHECK_ITEM_STREAM_START(itemFlags)) {
        // Store the stream start timestamp for ACK timecode adjustment for relative cluster timecode streams
        pKinesisVideoStream->newSessionTimestamp = encodedFrameInfo.streamStartTs;
        CHK_STATUS(contentViewGetHead(pKinesisVideoStream->pView, &pViewItem));
        pKinesisVideoStream->newSessionIndex = pViewItem->index;
    }

    // We need to check for the latency pressure. If the view head is ahead of the current
    // for more than the specified max latency then we need to call the optional user callback.
    // NOTE: A special sentinel value is used to determine whether the latency is specified.
    if (pKinesisVideoStream->streamInfo.streamCaps.maxLatency != STREAM_LATENCY_PRESSURE_CHECK_SENTINEL &&
        pKinesisVideoClient->clientCallbacks.streamLatencyPressureFn != NULL) {
        // Get the window duration from the view
        CHK_STATUS(contentViewGetWindowDuration(pKinesisVideoStream->pView, &duration, NULL));

        // Check for the breach and invoke the user provided callback
        if (duration > pKinesisVideoStream->streamInfo.streamCaps.maxLatency) {
            pKinesisVideoStream->diagnostics.latencyPressures++;

            CHK_STATUS(pKinesisVideoClient->clientCallbacks.streamLatencyPressureFn(pKinesisVideoClient->clientCallbacks.customData,
                                                                                    TO_STREAM_HANDLE(pKinesisVideoStream), duration));
        }
    }

    // Notify about data is available
    pUploadHandleInfo = getStreamUploadInfoWithState(pKinesisVideoStream, UPLOAD_HANDLE_STATE_READY | UPLOAD_HANDLE_STATE_STREAMING);
    if (NULL != pUploadHandleInfo && IS_VALID_UPLOAD_HANDLE(pUploadHandleInfo->handle)) {
        // Get the duration and the size
        CHK_STATUS(getAvailableViewSize(pKinesisVideoStream, &duration, &viewByteSize));

        // Call the notification callback
        CHK_STATUS(pKinesisVideoClient->clientCallbacks.streamDataAvailableFn(
            pKinesisVideoClient->clientCallbacks.customData, TO_STREAM_HANDLE(pKinesisVideoStream), pKinesisVideoStream->streamInfo.name,
            pUploadHandleInfo->handle, duration, viewByteSize));
    }

    // Recalculate frame rate if enabled
    if (pKinesisVideoStream->streamInfo.streamCaps.recalculateMetrics) {
        // Calculate the current frame rate only after the first iteration
        currentTime = IS_VALID_TIMESTAMP(currentTime)
            ? currentTime
            : pKinesisVideoClient->clientCallbacks.getCurrentTimeFn(pKinesisVideoClient->clientCallbacks.customData);

        if (pTrackInfo != NULL && pTrackInfo->trackType == MKV_TRACK_INFO_TYPE_VIDEO) {
            if (!CHECK_ITEM_STREAM_START(itemFlags)) {
                // Calculate the delta time in seconds
                deltaInSeconds = (DOUBLE) (currentTime - pKinesisVideoStream->diagnostics.lastFrameRateTimestamp) / HUNDREDS_OF_NANOS_IN_A_SECOND;
                if (deltaInSeconds != 0) {
                    frameRate = 1 / deltaInSeconds;

                    // Update the current frame rate
                    pKinesisVideoStream->diagnostics.currentFrameRate =
                        EMA_ACCUMULATOR_GET_NEXT(pKinesisVideoStream->diagnostics.currentFrameRate, frameRate);
                }

                // Update elementaryFrameRate.
                deltaInSeconds =
                    (DOUBLE) (pFrame->presentationTs - pKinesisVideoStream->diagnostics.previousFrameRatePts) / HUNDREDS_OF_NANOS_IN_A_SECOND;
                if (deltaInSeconds != 0) {
                    pKinesisVideoStream->diagnostics.elementaryFrameRate = 1 / deltaInSeconds;
                }
            }
            // For first putFrame call, we only store the Pts and not perform any computation
            pKinesisVideoStream->diagnostics.previousFrameRatePts = pFrame->presentationTs;
            // Store the last frame timestamp
            pKinesisVideoStream->diagnostics.lastFrameRateTimestamp = currentTime;
        }
    }

    // Only update the timestamp on success
    if (pKinesisVideoStream->eofrFrame) {
        pKinesisVideoStream->lastPutFrameTimestamp = INVALID_TIMESTAMP_VALUE;
    } else {
        pKinesisVideoStream->lastPutFrameTimestamp = currentTime;
    }
    // Unlock the client as we no longer need it locked
    pKinesisVideoClient->clientCallbacks.unlockMutexFn(pKinesisVideoClient->clientCallbacks.customData, pKinesisVideoClient->base.lock);
    clientLocked = FALSE;

    // Unlock the stream (even though it will be unlocked in  cleanup)
    pKinesisVideoClient->clientCallbacks.unlockMutexFn(pKinesisVideoClient->clientCallbacks.customData, pKinesisVideoStream->base.lock);
    streamLocked = FALSE;

CleanUp:

    // We need to see whether we need to remove the allocation on error. Otherwise, we will leak
    if (STATUS_FAILED(retStatus) && IS_VALID_ALLOCATION_HANDLE(allocHandle) && freeOnError) {
        // Lock the client if it's not locked
        if (!clientLocked) {
            pKinesisVideoClient->clientCallbacks.lockMutexFn(pKinesisVideoClient->clientCallbacks.customData, pKinesisVideoClient->base.lock);
            clientLocked = TRUE;
        }

        // Free the actual allocation as we will leak otherwise.
        heapFree(pKinesisVideoClient->pHeap, allocHandle);
    }

    if (clientLocked) {
        pKinesisVideoClient->clientCallbacks.unlockMutexFn(pKinesisVideoClient->clientCallbacks.customData, pKinesisVideoClient->base.lock);
    }

    if (streamLocked) {
        pKinesisVideoClient->clientCallbacks.unlockMutexFn(pKinesisVideoClient->clientCallbacks.customData, pKinesisVideoStream->base.lock);
    }

    LEAVES();
    return retStatus;
}

/**
 * Fills the caller buffer with the stream data
 */
STATUS getStreamData(PKinesisVideoStream pKinesisVideoStream, UPLOAD_HANDLE uploadHandle, PBYTE pBuffer, UINT32 bufferSize, PUINT32 pFillSize)
{
    ENTERS();
    STATUS retStatus = STATUS_SUCCESS, stalenessCheckStatus = STATUS_SUCCESS;
    PKinesisVideoClient pKinesisVideoClient = NULL;
    PViewItem pViewItem = NULL;
    PBYTE pAlloc = NULL;
    UINT32 size = 0, remainingSize = bufferSize, uploadHandleCount;
    UINT64 allocSize, currentTime, duration, viewByteSize;
    PBYTE pCurPnt = pBuffer;
    BOOL streamLocked = FALSE, clientLocked = FALSE, rollbackToLastAck, restarted = FALSE, eosSent = FALSE;
    DOUBLE transferRate, deltaInSeconds;
    PUploadHandleInfo pUploadHandleInfo = NULL, pNextUploadHandleInfo = NULL;

    CHK(pKinesisVideoStream != NULL && pKinesisVideoStream->pKinesisVideoClient != NULL && pBuffer != NULL && pFillSize != NULL, STATUS_NULL_ARG);
    CHK(bufferSize != 0 && IS_VALID_UPLOAD_HANDLE(uploadHandle), STATUS_INVALID_ARG);

    pKinesisVideoClient = pKinesisVideoStream->pKinesisVideoClient;

    // Lock the stream
    pKinesisVideoClient->clientCallbacks.lockMutexFn(pKinesisVideoClient->clientCallbacks.customData, pKinesisVideoStream->base.lock);
    streamLocked = TRUE;

    // If the state of the connection is IN_USE
    // and we are not in grace period
    // and we are not in a retry state on rotation
    // then we need to rollback the current view pointer
    if (CHECK_UPLOAD_CONNECTION_STATE_IN_USE(pKinesisVideoStream->connectionState)) {
        if (IS_OFFLINE_STREAMING_MODE(pKinesisVideoStream->streamInfo.streamCaps.streamingType)) {
            // In case of offline mode, we just need to set the current to the tail.
            CHK_STATUS(contentViewGetTail(pKinesisVideoStream->pView, &pViewItem));
            CHK_STATUS(contentViewSetCurrentIndex(pKinesisVideoStream->pView, pViewItem->index));
        } else {
            // Calculate the rollback duration based on the stream replay duration and the latest ACKs received.
            // If the acks are not enabled or we have potentially dead host situation then we rollback to the replay duration.
            // NOTE: The received ACK should be sequential and not out-of-order.
            rollbackToLastAck = pKinesisVideoStream->streamInfo.streamCaps.fragmentAcks &&
                CONNECTION_DROPPED_HOST_ALIVE(pKinesisVideoStream->connectionDroppedResult);

            CHK_STATUS(contentViewRollbackCurrent(pKinesisVideoStream->pView, pKinesisVideoStream->streamInfo.streamCaps.replayDuration, TRUE,
                                                  rollbackToLastAck));
        }

        // Check if after the rolling back there is anything to load
        // and early exit without changing the state if we don't have any

        // Fix-up the current element
        CHK_STATUS(streamStartFixupOnReconnect(pKinesisVideoStream));

        restarted = TRUE;
    }

    // Reset the connection dropped indicator
    pKinesisVideoStream->connectionState = UPLOAD_CONNECTION_STATE_OK;

    // Set the size first
    *pFillSize = 0;

    // Get the latest upload handle
    pUploadHandleInfo = getStreamUploadInfo(pKinesisVideoStream, uploadHandle);

    // Should indicate an abort for an invalid handle or handle that is not in the queue
    CHK(pUploadHandleInfo != NULL, STATUS_UPLOAD_HANDLE_ABORTED);

    switch (pUploadHandleInfo->state) {
        case UPLOAD_HANDLE_STATE_READY:
            // if we've created a new handle but has nothing to send
            if (pKinesisVideoStream->streamStopped) {
                // Get the duration and the size
                CHK_STATUS(getAvailableViewSize(pKinesisVideoStream, &duration, &viewByteSize));

                if (viewByteSize == 0) {
                    pUploadHandleInfo->state = UPLOAD_HANDLE_STATE_TERMINATED;
                    CHK(FALSE, STATUS_END_OF_STREAM);
                }
            }

            if (IS_VALID_TIMESTAMP(pKinesisVideoStream->newSessionTimestamp)) {
                // set upload handle start timestamp to map ack timestamp to view item timestamp in case
                // of using relative timestamp mode.
                pUploadHandleInfo->timestamp = pKinesisVideoStream->newSessionTimestamp;

                // Zero the sentinels
                pKinesisVideoStream->newSessionTimestamp = INVALID_TIMESTAMP_VALUE;
                pKinesisVideoStream->newSessionIndex = INVALID_VIEW_INDEX_VALUE;
            } else if (!pKinesisVideoStream->streamInfo.streamCaps.absoluteFragmentTimes) {
                // in relative time mode, upload handle timestamp is required.
                CHK(FALSE, STATUS_NO_MORE_DATA_AVAILABLE);
            }

            pUploadHandleInfo->state = UPLOAD_HANDLE_STATE_STREAMING;

            // Update the active session count in metrics
            pKinesisVideoStream->diagnostics.totalActiveSessions++;

            break;
        case UPLOAD_HANDLE_STATE_AWAITING_ACK:
            // handle case where new handle got last ack already
            if (pUploadHandleInfo->lastPersistedAckTs == pUploadHandleInfo->lastFragmentTs) {
                pUploadHandleInfo->state = UPLOAD_HANDLE_STATE_TERMINATED;
                CHK(FALSE, STATUS_END_OF_STREAM);
            }
            CHK(FALSE, STATUS_AWAITING_PERSISTED_ACK);

        case UPLOAD_HANDLE_STATE_ACK_RECEIVED:
            // Set the state to terminated and early return with the EOS with the right handle
            pUploadHandleInfo->state = UPLOAD_HANDLE_STATE_TERMINATED;

            DLOGI("[%s] Indicating an EOS after last persisted ACK is received for stream upload handle %" PRIu64,
                  pKinesisVideoStream->streamInfo.name, uploadHandle);
            CHK(FALSE, STATUS_END_OF_STREAM);

        case UPLOAD_HANDLE_STATE_TERMINATED:
            // This path get invoked if a connection get terminated by calling reset connection
            DLOGW("[%s] Indicating an end-of-stream for a terminated stream upload handle %", PRIu64, pKinesisVideoStream->streamInfo.name,
                  uploadHandle);
            CHK(FALSE, STATUS_END_OF_STREAM);

        case UPLOAD_HANDLE_STATE_ERROR:
            DLOGW("[%s] Indicating an abort for a errored stream upload handle %", PRIu64, pKinesisVideoStream->streamInfo.name, uploadHandle);
            CHK(FALSE, STATUS_UPLOAD_HANDLE_ABORTED);
        default:
            // no-op for other UPLOAD_HANDLE states
            break;
    }

    // Continue filling the buffer from the point we left off
    do {
        // First and foremost, we need to check whether we need to
        // send the packaged not-yet sent metadata, then
        // we need to check whether we need to send the packaged EOS metadata
        // Next, we need to check whether we have an allocation handle.
        // This could happen in case when we start getting the data out or
        // when the last time we got the data the item fell off the view window.
        if (IS_UPLOAD_HANDLE_IN_SENDING_EOS_STATE(pUploadHandleInfo) && pKinesisVideoStream->metadataTracker.send) {
            // Check if we have finished sending the packaged metadata and reset the values
            if (pKinesisVideoStream->metadataTracker.offset == pKinesisVideoStream->metadataTracker.size) {
                pKinesisVideoStream->metadataTracker.offset = 0;
                pKinesisVideoStream->metadataTracker.send = FALSE;

                // Set to send the EoS
                pKinesisVideoStream->eosTracker.send = TRUE;
            } else {
                // Copy as much as we can
                size = MIN(remainingSize, pKinesisVideoStream->metadataTracker.size - pKinesisVideoStream->metadataTracker.offset);
                MEMCPY(pCurPnt, pKinesisVideoStream->metadataTracker.data + pKinesisVideoStream->metadataTracker.offset, size);

                // Set the values for the next iteration.
                pKinesisVideoStream->metadataTracker.offset += size;
                pCurPnt += size;
                remainingSize -= size;
                *pFillSize += size;
            }
        } else if (IS_UPLOAD_HANDLE_IN_SENDING_EOS_STATE(pUploadHandleInfo) && pKinesisVideoStream->eosTracker.send) {
            if (pKinesisVideoStream->eosTracker.offset == pKinesisVideoStream->eosTracker.size) {
                pKinesisVideoStream->eosTracker.offset = 0;
                pKinesisVideoStream->eosTracker.send = FALSE;

                // Calculate the state for the upload handle based on whether we need to await for the last ACK
                if (WAIT_FOR_PERSISTED_ACK(pKinesisVideoStream)) {
                    if (IS_VALID_TIMESTAMP(pUploadHandleInfo->lastPersistedAckTs) &&
                        pUploadHandleInfo->lastPersistedAckTs == pUploadHandleInfo->lastFragmentTs) {
                        pUploadHandleInfo->state = UPLOAD_HANDLE_STATE_TERMINATED;
                        CHK(FALSE, STATUS_END_OF_STREAM);
                    }

                    pUploadHandleInfo->state = UPLOAD_HANDLE_STATE_AWAITING_ACK;
                    DLOGI("[%s] Handle %" PRIu64 " waiting for last persisted ack with ts %" PRIu64, pKinesisVideoStream->streamInfo.name,
                          pUploadHandleInfo->handle, pUploadHandleInfo->lastFragmentTs);

                    // Will terminate later after the ACK is received
                    CHK(FALSE, STATUS_AWAITING_PERSISTED_ACK);
                } else {
                    pUploadHandleInfo->state = UPLOAD_HANDLE_STATE_TERMINATED;

                    // The client should terminate and close the stream after finalizing any remaining transfer.
                    CHK(FALSE, STATUS_END_OF_STREAM);
                }
            }

            // Copy as much as we can
            size = MIN(remainingSize, pKinesisVideoStream->eosTracker.size - pKinesisVideoStream->eosTracker.offset);
            MEMCPY(pCurPnt, pKinesisVideoStream->eosTracker.data + pKinesisVideoStream->eosTracker.offset, size);

            // Set the values
            pKinesisVideoStream->eosTracker.offset += size;
            pCurPnt += size;
            remainingSize -= size;
            *pFillSize += size;
        } else if (!IS_VALID_ALLOCATION_HANDLE(pKinesisVideoStream->curViewItem.viewItem.handle)) {
            // Reset the current view item
            pKinesisVideoStream->curViewItem.offset = pKinesisVideoStream->curViewItem.viewItem.length = 0;

            // Fix-up the current item as it might be a stream start
            CHK_STATUS(resetCurrentViewItemStreamStart(pKinesisVideoStream));

            // Need to find the next key frame boundary in case of the current rolling out of the window
            CHK_STATUS(getNextBoundaryViewItem(pKinesisVideoStream, &pViewItem));

            if (pViewItem != NULL) {
                // Reset the item ACK flags as this might be replay after rollback
                CLEAR_ITEM_BUFFERING_ACK(pViewItem->flags);
                CLEAR_ITEM_RECEIVED_ACK(pViewItem->flags);
                // Use this as a current for the next iteration
                pKinesisVideoStream->curViewItem.viewItem = *pViewItem;
            } else {
                // Couldn't find any boundary items, default to empty - early return
                CHK(FALSE, STATUS_NO_MORE_DATA_AVAILABLE);
            }
        } else if (pKinesisVideoStream->curViewItem.offset == pKinesisVideoStream->curViewItem.viewItem.length) {
            // Check if the current was a special EoFr in which case we don't need to send EoS
            eosSent = CHECK_ITEM_FRAGMENT_END(pKinesisVideoStream->curViewItem.viewItem.flags) ? TRUE : FALSE;

            // Fix-up the current item as it might be a stream start
            CHK_STATUS(resetCurrentViewItemStreamStart(pKinesisVideoStream));

            // Second, we need to check whether the existing view item has been exhausted
            retStatus = getNextViewItem(pKinesisVideoStream, &pViewItem);
            CHK(retStatus == STATUS_CONTENT_VIEW_NO_MORE_ITEMS || retStatus == STATUS_SUCCESS, retStatus);

            // Special handling for the stopped stream.
            if (retStatus == STATUS_CONTENT_VIEW_NO_MORE_ITEMS) {
                // This requires user to call stop stream as soon as they are done.
                // Need to kick off the EOS sequence
                if (!pKinesisVideoStream->streamStopped) {
                    // Early return
                    CHK(FALSE, retStatus);
                }

                pUploadHandleInfo->state = UPLOAD_HANDLE_STATE_TERMINATING;
                pKinesisVideoStream->eosTracker.send = TRUE;
                pKinesisVideoStream->eosTracker.offset = eosSent ? pKinesisVideoStream->eosTracker.size : 0;

                // If we have eosSent then we can't append the last metadata afterwards as it will break the MKV cluster
                if (eosSent) {
                    pKinesisVideoStream->metadataTracker.send = FALSE;
                }
            } else {
                // Reset the item ACK flags as this might be replay after rollback
                CLEAR_ITEM_BUFFERING_ACK(pViewItem->flags);
                CLEAR_ITEM_RECEIVED_ACK(pViewItem->flags);
                // Store it in the current view
                pKinesisVideoStream->curViewItem.viewItem = *pViewItem;
                pKinesisVideoStream->curViewItem.offset = 0;

                // Check if we are finishing the previous stream and we have a boundary item
                if (CHECK_ITEM_STREAM_START(pKinesisVideoStream->curViewItem.viewItem.flags)) {
                    // Set the stream handle as we have exhausted the previous
                    pUploadHandleInfo->state =
                        WAIT_FOR_PERSISTED_ACK(pKinesisVideoStream) ? UPLOAD_HANDLE_STATE_TERMINATING : UPLOAD_HANDLE_STATE_TERMINATED;

                    // Indicate to send EOS in the next iteration
                    pKinesisVideoStream->eosTracker.send = TRUE;
                    pKinesisVideoStream->eosTracker.offset = eosSent ? pKinesisVideoStream->eosTracker.size : 0;

                    // If we have eosSent then we can't append the last metadata afterwards as it will break the MKV cluster
                    if (eosSent) {
                        pKinesisVideoStream->metadataTracker.send = FALSE;
                    }
                }
            }
        } else {
            // Now, we can stream enough data out if we don't have a zero item
            CHK(pKinesisVideoStream->curViewItem.offset != pKinesisVideoStream->curViewItem.viewItem.length, STATUS_NO_MORE_DATA_AVAILABLE);

            // Set the key frame indicator on fragment or session start to track the persist ACKs
            if (CHECK_ITEM_FRAGMENT_START(pKinesisVideoStream->curViewItem.viewItem.flags) ||
                CHECK_ITEM_STREAM_START(pKinesisVideoStream->curViewItem.viewItem.flags)) {
                pUploadHandleInfo->lastFragmentTs = pKinesisVideoStream->curViewItem.viewItem.ackTimestamp;
            }

            // Lock the client
            pKinesisVideoClient->clientCallbacks.lockMutexFn(pKinesisVideoClient->clientCallbacks.customData, pKinesisVideoClient->base.lock);
            clientLocked = TRUE;

            // Fill the rest of the buffer of the current view item first
            // Map the storage
            CHK_STATUS(heapMap(pKinesisVideoClient->pHeap, pKinesisVideoStream->curViewItem.viewItem.handle, (PVOID*) &pAlloc, &allocSize));
            CHK(allocSize < MAX_UINT32 && (UINT32) allocSize >= pKinesisVideoStream->curViewItem.viewItem.length, STATUS_INVALID_ALLOCATION_SIZE);

            // Validate we had allocated enough storage just in case
            CHK(pKinesisVideoStream->curViewItem.viewItem.length - pKinesisVideoStream->curViewItem.offset <= allocSize,
                STATUS_VIEW_ITEM_SIZE_GREATER_THAN_ALLOCATION);

            // Copy as much as we can
            size = MIN(remainingSize, pKinesisVideoStream->curViewItem.viewItem.length - pKinesisVideoStream->curViewItem.offset);
            MEMCPY(pCurPnt, pAlloc + pKinesisVideoStream->curViewItem.offset, size);

            // Unmap the storage for the frame
            CHK_STATUS(heapUnmap(pKinesisVideoClient->pHeap, ((PVOID) pAlloc)));

            // unLock the client
            pKinesisVideoClient->clientCallbacks.unlockMutexFn(pKinesisVideoClient->clientCallbacks.customData, pKinesisVideoClient->base.lock);
            clientLocked = FALSE;

            // Set the values
            pKinesisVideoStream->curViewItem.offset += size;
            pCurPnt += size;
            remainingSize -= size;
            *pFillSize += size;
        }
    } while (remainingSize != 0);

CleanUp:

    // Run staleness detection if we have ACKs enabled and if we have retrieved any data
    if (pFillSize != NULL && *pFillSize != 0) {
        stalenessCheckStatus = checkForConnectionStaleness(pKinesisVideoStream, &pKinesisVideoStream->curViewItem.viewItem);
    }

    if (retStatus == STATUS_CONTENT_VIEW_NO_MORE_ITEMS) {
        // Replace it with a client side error
        retStatus = STATUS_NO_MORE_DATA_AVAILABLE;
    }

    // Calculate the metrics for transfer rate on successful call and when we do have some data.
    if (pKinesisVideoStream->streamInfo.streamCaps.recalculateMetrics && IS_VALID_GET_STREAM_DATA_STATUS(retStatus) && pFillSize != NULL &&
        *pFillSize != 0) {
        // Calculate the current transfer rate only after the first iteration
        currentTime = pKinesisVideoClient->clientCallbacks.getCurrentTimeFn(pKinesisVideoClient->clientCallbacks.customData);
        pKinesisVideoStream->diagnostics.accumulatedByteCount += *pFillSize;

        // Store the overall transferred byte count
        pKinesisVideoStream->diagnostics.transferredBytes += *pFillSize;

        if (!restarted) {
            // Calculate the delta time in seconds
            deltaInSeconds = (DOUBLE) (currentTime - pKinesisVideoStream->diagnostics.lastTransferRateTimestamp) / HUNDREDS_OF_NANOS_IN_A_SECOND;

            if (deltaInSeconds > TRANSFER_RATE_MEASURING_INTERVAL_EPSILON) {
                transferRate = pKinesisVideoStream->diagnostics.accumulatedByteCount / deltaInSeconds;

                // Update the current frame rate
                pKinesisVideoStream->diagnostics.currentTransferRate =
                    (UINT64) EMA_ACCUMULATOR_GET_NEXT(pKinesisVideoStream->diagnostics.currentTransferRate, transferRate);

                // Zero out for next time measuring
                pKinesisVideoStream->diagnostics.accumulatedByteCount = 0;

                // Store the last frame timestamp
                pKinesisVideoStream->diagnostics.lastTransferRateTimestamp = currentTime;
            }
        } else {
            // Store the last frame timestamp
            pKinesisVideoStream->diagnostics.lastTransferRateTimestamp = currentTime;
        }
    }

    // Special handling for stopped stream when the retention period is zero or no more data available
    if (pKinesisVideoStream->streamStopped) {
        // Trigger stream closed function when we don't need to wait for the persisted ack
        // Or if we do need to wait for the ack and the state of the upload handler is terminated
        if (retStatus == STATUS_END_OF_STREAM &&
            (!WAIT_FOR_PERSISTED_ACK(pKinesisVideoStream) ||
             (pUploadHandleInfo != NULL && pUploadHandleInfo->state == UPLOAD_HANDLE_STATE_TERMINATED))) {
            // Get the duration and the size
            CHK_STATUS(getAvailableViewSize(pKinesisVideoStream, &duration, &viewByteSize));

            // Get the number of non terminated handle.
            CHK_STATUS(stackQueueGetCount(pKinesisVideoStream->pUploadInfoQueue, &uploadHandleCount));

            // If there is no more data to send and current handle is the last one, wrap up by calling streamClosedFn.
            if (viewByteSize == 0 && uploadHandleCount == 1) {
                CHK_STATUS(notifyStreamClosed(pKinesisVideoStream, uploadHandle));
            }
        }
    }

    // when pUploadHandleInfo is in UPLOAD_HANDLE_STATE_TERMINATED or UPLOAD_HANDLE_STATE_AWAITING_ACK, it means current handle
    // has sent all the data. So it's safe to unblock the next one if any. If WAIT_FOR_PERSISTED_ACK is enabled, no need
    // to execute data available again when UPLOAD_HANDLE_STATE_TERMINATED because we did it already when upload handle
    // was in UPLOAD_HANDLE_STATE_AWAITING_ACK state.
    if (NULL != pUploadHandleInfo &&
        (pUploadHandleInfo->state == UPLOAD_HANDLE_STATE_AWAITING_ACK ||
         (!WAIT_FOR_PERSISTED_ACK(pKinesisVideoStream) && pUploadHandleInfo->state == UPLOAD_HANDLE_STATE_TERMINATED))) {
        // Special handling for the case:
        // When the stream has been stopped so no more putFrame calls that drive the data availability
        // When the current upload handle is in EoS
        // When in offline mode, and the putFrame thread has been blocked so no more putFrame calls that drive
        // the data availability
        // When we still have ready upload handles which are awaiting

        // We need to trigger their data ready callback to enable them

        // Get the next upload handle that is ready to stream.
        // Next upload handle could be in NEW state if there is a delay in putStreamResult
        pNextUploadHandleInfo =
            getStreamUploadInfoWithState(pKinesisVideoStream, UPLOAD_HANDLE_STATE_NEW | UPLOAD_HANDLE_STATE_READY | UPLOAD_HANDLE_STATE_STREAMING);

        // Notify the awaiting handle to enable it
        if (pNextUploadHandleInfo != NULL) {
            // Get the duration and the size
            CHK_STATUS(getAvailableViewSize(pKinesisVideoStream, &duration, &viewByteSize));

            // If there no more item for the next handle to send and stream has stopped, set its state to terminated
            // and poke the handle. The handle is supposed to terminate gracefully and poke the next handle if there is any.
            if (viewByteSize == 0 && pKinesisVideoStream->streamStopped) {
                pNextUploadHandleInfo->state = UPLOAD_HANDLE_STATE_TERMINATED;
            }

            CHK_STATUS(pKinesisVideoClient->clientCallbacks.streamDataAvailableFn(
                pKinesisVideoClient->clientCallbacks.customData, TO_STREAM_HANDLE(pKinesisVideoStream), pKinesisVideoStream->streamInfo.name,
                pNextUploadHandleInfo->handle, duration, viewByteSize));
        }
    }

    // Remove the upload handle if it is in UPLOAD_HANDLE_STATE_TERMINATED state
    if (NULL != pUploadHandleInfo && pUploadHandleInfo->state == UPLOAD_HANDLE_STATE_TERMINATED) {
        deleteStreamUploadInfo(pKinesisVideoStream, pUploadHandleInfo);

        // if there is no more active upload handle and we still have bytes to transfer,
        // call kinesisVideoStreamResetConnection to create new upload session.
        pUploadHandleInfo = getStreamUploadInfoWithState(pKinesisVideoStream, UPLOAD_HANDLE_STATE_ACTIVE);

        if (pUploadHandleInfo == NULL) {
            // Get the duration and the size
            getAvailableViewSize(pKinesisVideoStream, &duration, &viewByteSize);
            if (viewByteSize != 0) {
                kinesisVideoStreamResetConnection(TO_STREAM_HANDLE(pKinesisVideoStream));
            }
        }
    }

    if (clientLocked) {
        pKinesisVideoClient->clientCallbacks.unlockMutexFn(pKinesisVideoClient->clientCallbacks.customData, pKinesisVideoClient->base.lock);
    }

    if (streamLocked) {
        pKinesisVideoClient->clientCallbacks.unlockMutexFn(pKinesisVideoClient->clientCallbacks.customData, pKinesisVideoStream->base.lock);
    }

    // Return the staleness check status if it's not a success
    if (STATUS_FAILED(stalenessCheckStatus)) {
        retStatus = stalenessCheckStatus;
    }

    LEAVES();
    return retStatus;
}

/**
 * Returns stream metrics.
 */
STATUS getStreamMetrics(PKinesisVideoStream pKinesisVideoStream, PStreamMetrics pStreamMetrics)
{
    ENTERS();
    STATUS retStatus = STATUS_SUCCESS;
    PKinesisVideoClient pKinesisVideoClient = NULL;
    BOOL streamLocked = FALSE;
    UINT64 currentTime;

    CHK(pKinesisVideoStream != NULL && pKinesisVideoStream->pKinesisVideoClient != NULL && pStreamMetrics != NULL, STATUS_NULL_ARG);
    pKinesisVideoClient = pKinesisVideoStream->pKinesisVideoClient;
    CHK(pStreamMetrics->version <= STREAM_METRICS_CURRENT_VERSION, STATUS_INVALID_STREAM_METRICS_VERSION);

    // Lock the stream
    pKinesisVideoClient->clientCallbacks.lockMutexFn(pKinesisVideoClient->clientCallbacks.customData, pKinesisVideoStream->base.lock);
    streamLocked = TRUE;

    CHK_STATUS(contentViewGetWindowAllocationSize(pKinesisVideoStream->pView, &pStreamMetrics->currentViewSize, &pStreamMetrics->overallViewSize));
    CHK_STATUS(contentViewGetWindowDuration(pKinesisVideoStream->pView, &pStreamMetrics->currentViewDuration, &pStreamMetrics->overallViewDuration));

    // Unlock the stream (even though it will be unlocked in the cleanup
    pKinesisVideoClient->clientCallbacks.unlockMutexFn(pKinesisVideoClient->clientCallbacks.customData, pKinesisVideoStream->base.lock);
    streamLocked = FALSE;

    switch (pStreamMetrics->version) {
        case 3:
            // Fill in data for V3 metrics
            pStreamMetrics->streamApiCallRetryCount = pKinesisVideoStream->diagnostics.streamApiCallRetryCount;
        case 2:
            // Fill in data for V2 metrics
            pStreamMetrics->elementaryFrameRate = pKinesisVideoStream->diagnostics.elementaryFrameRate;
            // explicit fall through to populate other version metrics
        case 1:
            currentTime = pKinesisVideoStream->pKinesisVideoClient->clientCallbacks.getCurrentTimeFn(
                pKinesisVideoStream->pKinesisVideoClient->clientCallbacks.customData);
            pStreamMetrics->uptime = currentTime - pKinesisVideoStream->diagnostics.createTime;
            pStreamMetrics->transferredBytes = pKinesisVideoStream->diagnostics.transferredBytes;
            pStreamMetrics->totalSessions = pKinesisVideoStream->diagnostics.totalSessions;
            pStreamMetrics->totalActiveSessions = pKinesisVideoStream->diagnostics.totalActiveSessions;
            pStreamMetrics->avgSessionDuration = pKinesisVideoStream->diagnostics.avgSessionDuration;
            pStreamMetrics->bufferedAcks = pKinesisVideoStream->diagnostics.bufferedAcks;
            pStreamMetrics->receivedAcks = pKinesisVideoStream->diagnostics.receivedAcks;
            pStreamMetrics->persistedAcks = pKinesisVideoStream->diagnostics.persistedAcks;
            pStreamMetrics->errorAcks = pKinesisVideoStream->diagnostics.errorAcks;
            pStreamMetrics->droppedFrames = pKinesisVideoStream->diagnostics.droppedFrames;
            pStreamMetrics->droppedFragments = pKinesisVideoStream->diagnostics.droppedFragments;
            pStreamMetrics->skippedFrames = pKinesisVideoStream->diagnostics.skippedFrames;
            pStreamMetrics->storagePressures = pKinesisVideoStream->diagnostics.storagePressures;
            pStreamMetrics->latencyPressures = pKinesisVideoStream->diagnostics.latencyPressures;
            pStreamMetrics->bufferPressures = pKinesisVideoStream->diagnostics.bufferPressures;
            pStreamMetrics->staleEvents = pKinesisVideoStream->diagnostics.staleEvents;
            pStreamMetrics->putFrameErrors = pKinesisVideoStream->diagnostics.putFrameErrors;
            pStreamMetrics->cplApiCallLatency = pKinesisVideoStream->diagnostics.cplApiCallLatency;
            pStreamMetrics->dataApiCallLatency = pKinesisVideoStream->diagnostics.dataApiCallLatency;
            // explicit fall through to populate V0 members
            // Store the frame rate and the transfer rate
        case 0:
            pStreamMetrics->currentFrameRate = pKinesisVideoStream->diagnostics.currentFrameRate;
            pStreamMetrics->currentTransferRate = pKinesisVideoStream->diagnostics.currentTransferRate;
            break;
        default:
            DLOGW("[%s] Invalid stream metric struct version. Nothing to populate", pKinesisVideoStream->streamInfo.name);
            break;
    }

CleanUp:

    if (streamLocked) {
        pKinesisVideoClient->clientCallbacks.unlockMutexFn(pKinesisVideoClient->clientCallbacks.customData, pKinesisVideoStream->base.lock);
    }

    LEAVES();
    return retStatus;
}

/**
 * Check if there is enough content store for the frame. If not, block waiting if in OFFLINE mode,
 * otherwise if the content store pressure is set to evict the tail frames then kick them out, otherwise
 * return with INVALID_ALLOCATION_HANDLE.
 *
 * IMPORTANT: The assumption is that both the stream IS locked but
 * the client is NOT locked.
 *
 * The parameters are assumed to have been sanitized.
 * The call will block only in the offline mode waiting for the
 * available space in the content store and available spot
 * in the content view in order to proceed.
 *
 * The caller thread will be blocked in the OFFLINE mode.
 * The operation will return interrupted error in case the stream is terminated.
 */
STATUS handleAvailability(PKinesisVideoStream pKinesisVideoStream, UINT32 allocationSize, PALLOCATION_HANDLE pAllocationHandle)
{
    ENTERS();
    STATUS retStatus = STATUS_SUCCESS;
    PKinesisVideoClient pKinesisVideoClient = pKinesisVideoStream->pKinesisVideoClient;

    while (TRUE) {
        // Check if we have enough space to proceed - the stream should be locked
        CHK_STATUS(checkForAvailability(pKinesisVideoStream, allocationSize, pAllocationHandle));

        // Early return if available
        CHK(!IS_VALID_ALLOCATION_HANDLE(*pAllocationHandle), STATUS_SUCCESS);

        // if no space available, wait only if in OFFLINE mode or if we are going to evict the tail frames
        CHK(pKinesisVideoStream->streamInfo.streamCaps.storePressurePolicy == CONTENT_STORE_PRESSURE_POLICY_DROP_TAIL_ITEM ||
                IS_OFFLINE_STREAMING_MODE(pKinesisVideoStream->streamInfo.streamCaps.streamingType),
            STATUS_SUCCESS);

        if (IS_OFFLINE_STREAMING_MODE(pKinesisVideoStream->streamInfo.streamCaps.streamingType)) {
            // Long path which will await for the availability notification or cancellation
            CHK_STATUS(pKinesisVideoClient->clientCallbacks.waitConditionVariableFn(
                pKinesisVideoClient->clientCallbacks.customData, pKinesisVideoStream->bufferAvailabilityCondition, pKinesisVideoStream->base.lock,
                pKinesisVideoClient->deviceInfo.clientInfo.offlineBufferAvailabilityTimeout));
        } else {
            // Need to evict the tail frames by trimming the tail
            CHK_STATUS(contentViewTrimTailItems(pKinesisVideoStream->pView));
        }

        // Check for the stream termination
        CHK(!pKinesisVideoStream->streamStopped && !pKinesisVideoStream->base.shutdown, STATUS_BLOCKING_PUT_INTERRUPTED_STREAM_TERMINATED);
    }

CleanUp:

    LEAVES();
    return retStatus;
}

/**
 * Checks for the availability of space in the content store and if there is enough duration
 * is available in the content view.
 *
 * IMPORTANT: The stream SHOULD be locked and the client is NOT locked
 *
 * All the parameters are assumed to have been sanitized.
 */
STATUS checkForAvailability(PKinesisVideoStream pKinesisVideoStream, UINT32 allocationSize, PALLOCATION_HANDLE pAllocationHandle)
{
    ENTERS();
    STATUS retStatus = STATUS_SUCCESS;
    PKinesisVideoClient pKinesisVideoClient = pKinesisVideoStream->pKinesisVideoClient;
    BOOL clientLocked = FALSE, availability = FALSE;
    UINT64 heapSize, availableHeapSize;

    // Set to invalid whether we failed to allocate or we don't have content view availability
    *pAllocationHandle = INVALID_ALLOCATION_HANDLE_VALUE;

    // check view availability only if in offline mode
    if (IS_OFFLINE_STREAMING_MODE(pKinesisVideoStream->streamInfo.streamCaps.streamingType)) {
        // Check to see if we have availability in the content view. This will set the availability
        CHK_STATUS(contentViewCheckAvailability(pKinesisVideoStream->pView, &availability));

        // Early return if no view availability
        CHK(availability, STATUS_SUCCESS);
    }

    // Lock the client
    pKinesisVideoClient->clientCallbacks.lockMutexFn(pKinesisVideoClient->clientCallbacks.customData, pKinesisVideoClient->base.lock);
    clientLocked = TRUE;

    // Get the heap size
    CHK_STATUS(heapGetSize(pKinesisVideoClient->pHeap, &heapSize));

    // Check for underflow
    CHK(pKinesisVideoClient->deviceInfo.storageInfo.storageSize >
            heapSize + MAX_ALLOCATION_OVERHEAD_SIZE + pKinesisVideoStream->maxFrameSizeSeen * FRAME_ALLOC_FRAGMENTATION_FACTOR,
        STATUS_SUCCESS);

    // Check if we have enough space available. Adding maxFrameSizeSeen to handle fragmentation as well as when curl thread needs to alloc space for
    // sending data.
    availableHeapSize = pKinesisVideoClient->deviceInfo.storageInfo.storageSize - heapSize - MAX_ALLOCATION_OVERHEAD_SIZE -
        (UINT64) (pKinesisVideoStream->maxFrameSizeSeen * FRAME_ALLOC_FRAGMENTATION_FACTOR);

    // Early return if storage space is unavailable.
    CHK(availableHeapSize >= allocationSize, STATUS_SUCCESS);

    // Get the heap size. Do not need to check status. If heapAlloc failed then pAllocationHandle would remain invalid.
    retStatus = heapAlloc(pKinesisVideoClient->pHeap, allocationSize, pAllocationHandle);
    CHK(retStatus == STATUS_SUCCESS || retStatus == STATUS_NOT_ENOUGH_MEMORY, retStatus);
    retStatus = STATUS_SUCCESS;

    // Unlock the client
    pKinesisVideoClient->clientCallbacks.unlockMutexFn(pKinesisVideoClient->clientCallbacks.customData, pKinesisVideoClient->base.lock);
    clientLocked = FALSE;
CleanUp:

    // Unlock the client if locked.
    if (clientLocked) {
        pKinesisVideoClient->clientCallbacks.unlockMutexFn(pKinesisVideoClient->clientCallbacks.customData, pKinesisVideoClient->base.lock);
    }

    LEAVES();
    return retStatus;
}

/**
 * Stream format changed. Currently, codec private data only. Will return OK if nothing to be done.
 */
STATUS streamFormatChanged(PKinesisVideoStream pKinesisVideoStream, UINT32 codecPrivateDataSize, PBYTE codecPrivateData, UINT64 trackId)
{
    ENTERS();
    STATUS retStatus = STATUS_SUCCESS;
    PKinesisVideoClient pKinesisVideoClient = NULL;
    BOOL streamLocked = FALSE;

    CHK(pKinesisVideoStream != NULL && pKinesisVideoStream->pKinesisVideoClient != NULL, STATUS_NULL_ARG);
    pKinesisVideoClient = pKinesisVideoStream->pKinesisVideoClient;

    // Lock the stream
    pKinesisVideoClient->clientCallbacks.lockMutexFn(pKinesisVideoClient->clientCallbacks.customData, pKinesisVideoStream->base.lock);
    streamLocked = TRUE;

    // Ensure we are not in a streaming state
    CHK_STATUS(acceptStateMachineState(pKinesisVideoStream->base.pStateMachine,
                                       STREAM_STATE_READY | STREAM_STATE_NEW | STREAM_STATE_DESCRIBE | STREAM_STATE_CREATE |
                                           STREAM_STATE_GET_ENDPOINT | STREAM_STATE_GET_TOKEN | STREAM_STATE_STOPPED));

    CHK_STATUS(mkvgenSetCodecPrivateData(pKinesisVideoStream->pMkvGenerator, trackId, codecPrivateDataSize, codecPrivateData));

    // Unlock the stream (even though it will be unlocked in the cleanup)
    pKinesisVideoClient->clientCallbacks.unlockMutexFn(pKinesisVideoClient->clientCallbacks.customData, pKinesisVideoStream->base.lock);
    streamLocked = FALSE;

CleanUp:

    if (streamLocked) {
        pKinesisVideoClient->clientCallbacks.unlockMutexFn(pKinesisVideoClient->clientCallbacks.customData, pKinesisVideoStream->base.lock);
    }

    LEAVES();
    return retStatus;
}

/**
 * Sets NALu adaptation flags.
 */
STATUS setNalAdaptationFlags(PKinesisVideoStream pKinesisVideoStream, UINT32 nalAdaptationFlags)
{
    ENTERS();
    STATUS retStatus = STATUS_SUCCESS;
    PKinesisVideoClient pKinesisVideoClient = NULL;
    BOOL streamLocked = FALSE;

    CHK(pKinesisVideoStream != NULL && pKinesisVideoStream->pKinesisVideoClient != NULL, STATUS_NULL_ARG);
    pKinesisVideoClient = pKinesisVideoStream->pKinesisVideoClient;

    // Lock the stream
    pKinesisVideoClient->clientCallbacks.lockMutexFn(pKinesisVideoClient->clientCallbacks.customData, pKinesisVideoStream->base.lock);
    streamLocked = TRUE;

    // Ensure we are not in a streaming state
    CHK_STATUS(acceptStateMachineState(pKinesisVideoStream->base.pStateMachine,
                                       STREAM_STATE_READY | STREAM_STATE_NEW | STREAM_STATE_DESCRIBE | STREAM_STATE_CREATE |
                                           STREAM_STATE_GET_ENDPOINT | STREAM_STATE_GET_TOKEN | STREAM_STATE_STOPPED));

    // Free and re-create the packager
    CHK_STATUS(freeMkvGenerator(pKinesisVideoStream->pMkvGenerator));

    // Reset the flags and re-create the packager
    pKinesisVideoStream->streamInfo.streamCaps.nalAdaptationFlags = nalAdaptationFlags;
    CHK_STATUS(createPackager(pKinesisVideoStream, &pKinesisVideoStream->pMkvGenerator));

    // Unlock the stream (even though it will be unlocked in the cleanup)
    pKinesisVideoClient->clientCallbacks.unlockMutexFn(pKinesisVideoClient->clientCallbacks.customData, pKinesisVideoStream->base.lock);
    streamLocked = FALSE;

CleanUp:

    if (streamLocked) {
        pKinesisVideoClient->clientCallbacks.unlockMutexFn(pKinesisVideoClient->clientCallbacks.customData, pKinesisVideoStream->base.lock);
    }

    LEAVES();
    return retStatus;
}

/**
 * Puts a metadata into the stream
 */
STATUS putEventMetadata(PKinesisVideoStream pKinesisVideoStream, UINT32 event, PStreamEventMetadata pMetadata)
{
    ENTERS();
    STATUS retStatus = STATUS_SUCCESS;
    PKinesisVideoClient pKinesisVideoClient = NULL;
    BOOL streamLocked = FALSE, hasMetadata = pMetadata == NULL ? FALSE : TRUE, creatingNodes = FALSE, streamStarted = FALSE;
    UINT8 iter = 0;
    UINT32 packagedSize = 0, totalPackagedSize = 0, metadataQueueSize;
    UINT32 packagedSizes[MAX_FRAGMENT_METADATA_COUNT] = {0};
    PSerializedMetadata serializedNodes[MAX_FRAGMENT_METADATA_COUNT] = {0};
    UINT8 neededNodes = 0;
    PSerializedMetadata pExistingSerializedMetadata;
    StackQueueIterator iterator;
    UINT64 data;

    CHK(pKinesisVideoStream != NULL, STATUS_NULL_ARG);
    pKinesisVideoClient = pKinesisVideoStream->pKinesisVideoClient;

    // Check if the stream has been stopped
    CHK(!pKinesisVideoStream->streamStopped, STATUS_STREAM_HAS_BEEN_STOPPED);

    // Check that the existing stream events have not already been stored
    CHK(!(event & pKinesisVideoStream->metadataTracker.events), STATUS_DUPLICATE_STREAM_EVENT_TYPE);

    pKinesisVideoClient = pKinesisVideoStream->pKinesisVideoClient;

    // Lock the stream
    pKinesisVideoClient->clientCallbacks.lockMutexFn(pKinesisVideoClient->clientCallbacks.customData, pKinesisVideoStream->base.lock);
    streamLocked = TRUE;

    // Check if we are in the right state only if we are not in a rotation state
    if (pKinesisVideoStream->streamState != STREAM_STATE_READY) {
        CHK_STATUS(acceptStateMachineState(pKinesisVideoStream->base.pStateMachine,
                                           STREAM_STATE_READY | STREAM_STATE_PUT_STREAM | STREAM_STATE_TAG_STREAM | STREAM_STATE_STREAMING |
                                               STREAM_STATE_GET_ENDPOINT | STREAM_STATE_GET_TOKEN | STREAM_STATE_STOPPED));
    }
    CHK_STATUS(mkvgenHasStreamStarted(pKinesisVideoStream->pMkvGenerator, &streamStarted));
    // want stream to have started
    CHK(streamStarted != FALSE, STATUS_STREAM_NOT_STARTED);

    // Validate if the customer is not attempting to add an internal metadata
    if (hasMetadata) {
        for (iter = 0; iter < pMetadata->numberOfPairs; iter++) {
            CHK(0 != STRNCMP(AWS_INTERNAL_METADATA_PREFIX, pMetadata->names[iter], (SIZEOF(AWS_INTERNAL_METADATA_PREFIX) - 1) / SIZEOF(CHAR)),
                STATUS_INVALID_METADATA_NAME);
            CHK(STRLEN(pMetadata->names[iter]) <= MKV_MAX_TAG_NAME_LEN, STATUS_INVALID_IMAGE_METADATA_KEY_LENGTH);
            CHK(STRLEN(pMetadata->values[iter]) <= MKV_MAX_TAG_VALUE_LEN, STATUS_INVALID_IMAGE_METADATA_VALUE_LENGTH);
        }
        if (pMetadata->imagePrefix != NULL) {
            CHK(0 != STRNCMP(AWS_INTERNAL_METADATA_PREFIX, pMetadata->imagePrefix, (SIZEOF(AWS_INTERNAL_METADATA_PREFIX) - 1) / SIZEOF(CHAR)),
                STATUS_INVALID_METADATA_NAME);
            CHK(STRLEN(pMetadata->imagePrefix) <= MAX_IMAGE_PREFIX_LENGTH, STATUS_INVALID_IMAGE_PREFIX_LENGTH);
        }
        neededNodes += pMetadata->numberOfPairs;
    }

    // Ensure we don't have more than MAX size of the metadata queue
    if (CHECK_STREAM_EVENT_TYPE_NOTIFICATION(event)) {
        neededNodes++;
    }
    if (CHECK_STREAM_EVENT_TYPE_IMAGE_GENERATION(event)) {
        neededNodes++;
        if (hasMetadata && pMetadata->imagePrefix != NULL) {
            neededNodes++;
        }
    }
    CHK_STATUS(stackQueueGetCount(pKinesisVideoStream->pMetadataQueue, &metadataQueueSize));
    CHK((metadataQueueSize + neededNodes) <= MAX_FRAGMENT_METADATA_COUNT, STATUS_MAX_FRAGMENT_METADATA_COUNT);

    // reset iterator for size calculations
    neededNodes = 0;

    // Check whether we are OK to package the metadata but do not package.
    // create all metadata nodes
    creatingNodes = TRUE;
    if (CHECK_STREAM_EVENT_TYPE_NOTIFICATION(event)) {
        CHK_STATUS(mkvgenGenerateTagsChain(NULL, KVSEVENT_NOTIFICATION_STRING, "", &packagedSize, MKV_TREE_TAGS));
        CHK_STATUS(
            createSerializedMetadata(KVSEVENT_NOTIFICATION_STRING, "", FALSE, packagedSize, event, MKV_TREE_TAGS, &serializedNodes[neededNodes++]));
        pKinesisVideoStream->metadataTracker.events |= STREAM_EVENT_TYPE_NOTIFICATION;
        // Check that custom data can fit as well
        if (hasMetadata) {
            for (iter = 0; iter < pMetadata->numberOfPairs; iter++) {
                CHK_STATUS(mkvgenGenerateTagsChain(NULL, pMetadata->names[iter], pMetadata->values[iter], &packagedSize, MKV_TREE_SIMPLE));
                CHK_STATUS(createSerializedMetadata(pMetadata->names[iter], pMetadata->values[iter], FALSE, packagedSize,
                                                    STREAM_EVENT_TYPE_NOTIFICATION, MKV_TREE_SIMPLE, &serializedNodes[neededNodes++]));
            }
        }
    }
    if (CHECK_STREAM_EVENT_TYPE_IMAGE_GENERATION(event)) {
        CHK_STATUS(mkvgenGenerateTagsChain(NULL, KVSEVENT_IMAGE_GENERATION_STRING, "", &packagedSize, MKV_TREE_TAGS));
        CHK_STATUS(createSerializedMetadata(KVSEVENT_IMAGE_GENERATION_STRING, "", FALSE, packagedSize, STREAM_EVENT_TYPE_IMAGE_GENERATION,
                                            MKV_TREE_TAGS, &serializedNodes[neededNodes++]));
        pKinesisVideoStream->metadataTracker.events |= STREAM_EVENT_TYPE_IMAGE_GENERATION;
        if (hasMetadata) {
            if (pMetadata->imagePrefix != NULL) {
                CHK_STATUS(mkvgenGenerateTagsChain(NULL, KVSEVENT_IMAGE_PREFIX_STRING, pMetadata->imagePrefix, &packagedSize, MKV_TREE_SIMPLE));
                CHK_STATUS(createSerializedMetadata(KVSEVENT_IMAGE_PREFIX_STRING, pMetadata->imagePrefix, FALSE, packagedSize,
                                                    STREAM_EVENT_TYPE_IMAGE_GENERATION, MKV_TREE_SIMPLE, &serializedNodes[neededNodes++]));
            }
            // Check that custom data can fit as well
            if (hasMetadata) {
                for (iter = 0; iter < pMetadata->numberOfPairs; iter++) {
                    CHK_STATUS(mkvgenGenerateTagsChain(NULL, pMetadata->names[iter], pMetadata->values[iter], &packagedSize, MKV_TREE_SIMPLE));
                    CHK_STATUS(createSerializedMetadata(pMetadata->names[iter], pMetadata->values[iter], FALSE, packagedSize,
                                                        STREAM_EVENT_TYPE_IMAGE_GENERATION, MKV_TREE_SIMPLE, &serializedNodes[neededNodes++]));
                }
            }
        }
    }
    creatingNodes = FALSE;

    // append all metadata nodes to the queue.
    for (iter = 0; iter < neededNodes; iter++) {
        CHK_STATUS(appendValidatedMetadata(pKinesisVideoStream, serializedNodes[iter]));
    }

    // Unlock the stream (even though it will be unlocked in the cleanup)
    pKinesisVideoClient->clientCallbacks.unlockMutexFn(pKinesisVideoClient->clientCallbacks.customData, pKinesisVideoStream->base.lock);
    streamLocked = FALSE;

CleanUp:

    // in the event we failed when creating the nodes, free the rest.
    if (creatingNodes) {
        for (iter = 0; iter < neededNodes; iter++) {
            SAFE_MEMFREE(serializedNodes[iter]);
            serializedNodes[iter] = NULL;
        }
    }
    if (streamLocked) {
        pKinesisVideoClient->clientCallbacks.unlockMutexFn(pKinesisVideoClient->clientCallbacks.customData, pKinesisVideoStream->base.lock);
    }

    LEAVES();
    return retStatus;
}

/**
 * Puts a metadata into the stream
 */
STATUS putFragmentMetadata(PKinesisVideoStream pKinesisVideoStream, PCHAR name, PCHAR value, BOOL persistent)
{
    ENTERS();
    STATUS retStatus = STATUS_SUCCESS;
    PKinesisVideoClient pKinesisVideoClient = NULL;
    PSerializedMetadata pSerializedMetadata = NULL;
    BOOL streamLocked = FALSE;
    UINT32 packagedSize = 0, metadataQueueSize;
    PSerializedMetadata pExistingSerializedMetadata;
    StackQueueIterator iterator;
    UINT64 data;

    CHK(pKinesisVideoStream != NULL, STATUS_NULL_ARG);
    pKinesisVideoClient = pKinesisVideoStream->pKinesisVideoClient;

    // Check if the stream has been stopped
    CHK(!pKinesisVideoStream->streamStopped, STATUS_STREAM_HAS_BEEN_STOPPED);

    // Lock the stream
    pKinesisVideoClient->clientCallbacks.lockMutexFn(pKinesisVideoClient->clientCallbacks.customData, pKinesisVideoStream->base.lock);
    streamLocked = TRUE;

    // Check if we are in the right state only if we are not in a rotation state
    if (pKinesisVideoStream->streamState != STREAM_STATE_READY) {
        CHK_STATUS(acceptStateMachineState(pKinesisVideoStream->base.pStateMachine,
                                           STREAM_STATE_READY | STREAM_STATE_PUT_STREAM | STREAM_STATE_TAG_STREAM | STREAM_STATE_STREAMING |
                                               STREAM_STATE_GET_ENDPOINT | STREAM_STATE_GET_TOKEN | STREAM_STATE_STOPPED));
    }

    // Validate if the customer is not attempting to add an internal metadata
    CHK(0 != STRNCMP(AWS_INTERNAL_METADATA_PREFIX, name, (SIZEOF(AWS_INTERNAL_METADATA_PREFIX) - 1) / SIZEOF(CHAR)), STATUS_INVALID_METADATA_NAME);

    // Check whether we are OK to package the metadata but do not package.
    CHK_STATUS(mkvgenGenerateTagsChain(NULL, name, value, &packagedSize, MKV_TREE_TAGS));

    // Check if the metadata exists in case of persistent metadata
    if (persistent) {
        // Iterate linearly and see if we have a match with the name
        CHK_STATUS(stackQueueGetIterator(pKinesisVideoStream->pMetadataQueue, &iterator));
        while (IS_VALID_ITERATOR(iterator)) {
            CHK_STATUS(stackQueueIteratorGetItem(iterator, &data));

            pExistingSerializedMetadata = (PSerializedMetadata) data;
            CHK(pExistingSerializedMetadata != NULL, STATUS_INTERNAL_ERROR);

            // Check to see if we have a persistent metadata and have a match and if we do then just remove
            if (pExistingSerializedMetadata->persistent && (0 == STRCMP(pExistingSerializedMetadata->name, name))) {
                // Remove and delete the object
                stackQueueRemoveItem(pKinesisVideoStream->pMetadataQueue, data);

                // Delete the object
                MEMFREE(pExistingSerializedMetadata);

                // If we need to just remove the metadata then we will also early exit
                // NOTE: value is not NULL as it's been checked in the generator.
                if (value[0] == '\0') {
                    CHK(FALSE, retStatus);
                }

                break;
            }

            CHK_STATUS(stackQueueIteratorNext(&iterator));
        }
    }

    // Ensure we don't have more than MAX size of the metadata queue
    CHK_STATUS(stackQueueGetCount(pKinesisVideoStream->pMetadataQueue, &metadataQueueSize));
    CHK(metadataQueueSize < MAX_FRAGMENT_METADATA_COUNT, STATUS_MAX_FRAGMENT_METADATA_COUNT);

    CHK_STATUS(createSerializedMetadata(name, value, persistent, packagedSize, STREAM_EVENT_TYPE_NONE, MKV_TREE_TAGS, &pSerializedMetadata));
    CHK_STATUS(appendValidatedMetadata(pKinesisVideoStream, pSerializedMetadata));

    // Unlock the stream (even though it will be unlocked in the cleanup
    pKinesisVideoClient->clientCallbacks.unlockMutexFn(pKinesisVideoClient->clientCallbacks.customData, pKinesisVideoStream->base.lock);
    streamLocked = FALSE;

CleanUp:

    if (streamLocked) {
        pKinesisVideoClient->clientCallbacks.unlockMutexFn(pKinesisVideoClient->clientCallbacks.customData, pKinesisVideoStream->base.lock);
    }

    LEAVES();
    return retStatus;
}

STATUS streamStartFixupOnReconnect(PKinesisVideoStream pKinesisVideoStream)
{
    ENTERS();
    STATUS retStatus = STATUS_SUCCESS;
    UINT64 curIndex;
    UINT64 streamStartTs;
    PViewItem pViewItem = NULL;
    UINT32 headerSize, packagedSize, overallSize;
    UINT64 allocSize, currentItemCount, windowItemCount;
    PBYTE pAlloc = NULL, pFrame = NULL;
    PKinesisVideoClient pKinesisVideoClient = NULL;
    ALLOCATION_HANDLE allocationHandle = INVALID_ALLOCATION_HANDLE_VALUE;
    ALLOCATION_HANDLE oldAllocationHandle;

    CHK(pKinesisVideoStream != NULL && pKinesisVideoStream->pKinesisVideoClient != NULL, STATUS_NULL_ARG);

    pKinesisVideoClient = pKinesisVideoStream->pKinesisVideoClient;

    // Fix-up the current item as it might be a stream start
    CHK_STATUS(resetCurrentViewItemStreamStart(pKinesisVideoStream));

    // Reset the current view item on connection reset
    MEMSET(&pKinesisVideoStream->curViewItem, 0x00, SIZEOF(CurrentViewItem));
    pKinesisVideoStream->curViewItem.viewItem.handle = INVALID_ALLOCATION_HANDLE_VALUE;

    // Reset the EOS tracker
    pKinesisVideoStream->eosTracker.send = FALSE;
    pKinesisVideoStream->eosTracker.offset = 0;

    // reset the index of the new stream
    pKinesisVideoStream->newSessionIndex = INVALID_VIEW_INDEX_VALUE;

    // reset the timestamp of the new stream
    pKinesisVideoStream->newSessionTimestamp = INVALID_TIMESTAMP_VALUE;

    // return early if there is no available item to send
    CHK_STATUS(contentViewGetWindowItemCount(pKinesisVideoStream->pView, &currentItemCount, &windowItemCount));
    CHK(currentItemCount != 0, retStatus);

    // Get the current item
    CHK_STATUS(contentViewGetCurrentIndex(pKinesisVideoStream->pView, &curIndex));
    CHK_STATUS(contentViewGetItemAt(pKinesisVideoStream->pView, curIndex, &pViewItem));

    // Get the required size for the header
    CHK_STATUS(mkvgenGenerateHeader(pKinesisVideoStream->pMkvGenerator, NULL, &headerSize, &streamStartTs));

    // Store the index of the new stream
    pKinesisVideoStream->newSessionIndex = pViewItem->index;

    // Store the timestamp of the new stream
    pKinesisVideoStream->newSessionTimestamp = streamStartTs;

    // Early termination if the item is already has a stream start indicator.
    CHK(!CHECK_ITEM_STREAM_START(pViewItem->flags), retStatus);

    // Get the existing frame allocation
    CHK_STATUS(heapMap(pKinesisVideoClient->pHeap, pViewItem->handle, (PVOID*) &pFrame, &allocSize));
    CHK(allocSize < MAX_UINT32, STATUS_INVALID_ALLOCATION_SIZE);
    packagedSize = pViewItem->length;
    CHK(pFrame != NULL, STATUS_NOT_ENOUGH_MEMORY);

    // Allocate storage for the frame
    overallSize = packagedSize + headerSize;
    CHK_STATUS(heapAlloc(pKinesisVideoClient->pHeap, overallSize, &allocationHandle));

    // Ensure we have space and if not then bail
    CHK(IS_VALID_ALLOCATION_HANDLE(allocationHandle), STATUS_STORE_OUT_OF_MEMORY);

    // Map the storage
    CHK_STATUS(heapMap(pKinesisVideoClient->pHeap, allocationHandle, (PVOID*) &pAlloc, &allocSize));
    CHK(overallSize == (UINT32) allocSize, STATUS_INTERNAL_ERROR);

    // Actually package the bits in the storage
    CHK_STATUS(mkvgenGenerateHeader(pKinesisVideoStream->pMkvGenerator, pAlloc, &headerSize, &streamStartTs));

    // Copy the rest of the packaged frame which will include the possible tags and the cluster info
    MEMCPY(pAlloc + headerSize, pFrame, packagedSize);

    // At this stage we are done and need to swap the allocation handle with the old one so it can be freed later
    // in the cleanup clause. The idea is to free either old one if all OK or the new one if something failed.
    oldAllocationHandle = pViewItem->handle;
    pViewItem->handle = allocationHandle;
    allocationHandle = oldAllocationHandle;
    SET_ITEM_STREAM_START(pViewItem->flags);
    SET_ITEM_STREAM_START_DEBUG(pViewItem->flags);
    SET_ITEM_DATA_OFFSET(pViewItem->flags, headerSize);
    pViewItem->length = overallSize;

    // We will unmap the allocations while holding the lock
    CHK_STATUS(heapUnmap(pKinesisVideoClient->pHeap, (PVOID) pFrame));
    pFrame = NULL;
    CHK_STATUS(heapUnmap(pKinesisVideoClient->pHeap, (PVOID) pAlloc));
    pAlloc = NULL;

CleanUp:

    // Unmap the old mapping
    if (pFrame != NULL) {
        heapUnmap(pKinesisVideoClient->pHeap, (PVOID) pFrame);
    }

    // Unmap the new mapping
    if (pAlloc != NULL) {
        heapUnmap(pKinesisVideoClient->pHeap, (PVOID) pAlloc);
    }

    // Clear up the previous allocation handle
    if (IS_VALID_ALLOCATION_HANDLE(allocationHandle)) {
        heapFree(pKinesisVideoClient->pHeap, allocationHandle);
    }

    LEAVES();
    return retStatus;
}

STATUS resetCurrentViewItemStreamStart(PKinesisVideoStream pKinesisVideoStream)
{
    ENTERS();
    STATUS retStatus = STATUS_SUCCESS;
    PViewItem pViewItem = NULL;
    BOOL streamLocked = FALSE, clientLocked = FALSE;
    UINT32 packagedSize, overallSize, dataOffset;
    UINT64 allocSize;
    PBYTE pFrame = NULL;
    PKinesisVideoClient pKinesisVideoClient = NULL;

    CHK(pKinesisVideoStream != NULL && pKinesisVideoStream->pKinesisVideoClient != NULL, STATUS_NULL_ARG);

    pKinesisVideoClient = pKinesisVideoStream->pKinesisVideoClient;

    // Lock the client
    pKinesisVideoClient->clientCallbacks.lockMutexFn(pKinesisVideoClient->clientCallbacks.customData, pKinesisVideoClient->base.lock);
    clientLocked = TRUE;

    // Lock the stream
    pKinesisVideoClient->clientCallbacks.lockMutexFn(pKinesisVideoClient->clientCallbacks.customData, pKinesisVideoStream->base.lock);
    streamLocked = TRUE;

    // Quick check if we need to do anything by checking the current view items allocation handle
    // and whether it has a stream start indicator. Early exit if it's not a stream start.
    CHK(IS_VALID_ALLOCATION_HANDLE(pKinesisVideoStream->curViewItem.viewItem.handle) &&
            CHECK_ITEM_STREAM_START(pKinesisVideoStream->curViewItem.viewItem.flags),
        retStatus);

    // Get the view item corresponding to the current item
    CHK_STATUS(contentViewGetItemAt(pKinesisVideoStream->pView, pKinesisVideoStream->curViewItem.viewItem.index, &pViewItem));

    // As we are removing the MKV header, the resulting allocation size will be actually smaller
    // We will simply copy/shift the data, including the MKV tags if any and the cluster header
    // forward and will set the size of the allocation

    // Get the existing frame allocation
    CHK_STATUS(heapMap(pKinesisVideoClient->pHeap, pViewItem->handle, (PVOID*) &pFrame, &allocSize));
    CHK(allocSize < MAX_UINT32 && (UINT32) allocSize >= pViewItem->length, STATUS_INVALID_ALLOCATION_SIZE);

    packagedSize = pViewItem->length;
    CHK(pFrame != NULL, STATUS_NOT_ENOUGH_MEMORY);

    // Calculate the overall size by subtracting the offset
    dataOffset = GET_ITEM_DATA_OFFSET(pViewItem->flags);
    overallSize = packagedSize - dataOffset;

    // NOTE: we need to move the frame bits forward - can't use memcpy due to undefined
    // behavior when copying overlapping ranges.
    MEMMOVE(pFrame, pFrame + dataOffset, overallSize);

    // Set the old allocation handle to be freed
    CLEAR_ITEM_STREAM_START(pViewItem->flags);
    SET_ITEM_DATA_OFFSET(pViewItem->flags, 0);

    // Check if we need to reset the current view offset.
    // This should only happen if we have consumed the item and the offset
    // is equal to the length. We need to reset the offset so the logic
    // in the getStreamData catches the next view item.
    if (pViewItem->length == pKinesisVideoStream->curViewItem.offset) {
        pKinesisVideoStream->curViewItem.offset = overallSize;
    }

    // Set the new length in the view
    pViewItem->length = overallSize;

    // No need to set the size of the actual allocation - just unmap
    CHK_STATUS(heapUnmap(pKinesisVideoClient->pHeap, pFrame));
    pFrame = NULL;

    // Re-set back the current
    pKinesisVideoStream->curViewItem.viewItem = *pViewItem;

    // Unlock the stream (even though it will be unlocked in the cleanup
    pKinesisVideoClient->clientCallbacks.unlockMutexFn(pKinesisVideoClient->clientCallbacks.customData, pKinesisVideoStream->base.lock);
    streamLocked = FALSE;

    // Unlock the client
    pKinesisVideoClient->clientCallbacks.unlockMutexFn(pKinesisVideoClient->clientCallbacks.customData, pKinesisVideoClient->base.lock);
    clientLocked = FALSE;

CleanUp:

    /* fix up retStatus if contentViewGetItemAt could not find curViewItem */
    if (retStatus == STATUS_CONTENT_VIEW_INVALID_INDEX) {
        retStatus = STATUS_SUCCESS;
    }

    // Unmap the handle if not yet unmapped
    if (pFrame != NULL) {
        if (!clientLocked) {
            // Need to re-acquire the lock
            pKinesisVideoClient->clientCallbacks.lockMutexFn(pKinesisVideoClient->clientCallbacks.customData, pKinesisVideoClient->base.lock);
        }

        heapUnmap(pKinesisVideoClient->pHeap, (PVOID) pFrame);
        if (!clientLocked) {
            pKinesisVideoClient->clientCallbacks.unlockMutexFn(pKinesisVideoClient->clientCallbacks.customData, pKinesisVideoClient->base.lock);
            clientLocked = FALSE;
        }
    }

    if (streamLocked) {
        pKinesisVideoClient->clientCallbacks.unlockMutexFn(pKinesisVideoClient->clientCallbacks.customData, pKinesisVideoStream->base.lock);
    }

    if (clientLocked) {
        pKinesisVideoClient->clientCallbacks.unlockMutexFn(pKinesisVideoClient->clientCallbacks.customData, pKinesisVideoClient->base.lock);
    }

    LEAVES();
    return retStatus;
}

/**
 * Finds the next boundary view item. This is needed so we can skip the non-I frames.
 * This is needed for the case when the current item falls off the view window and gets collected.
 */
STATUS getNextBoundaryViewItem(PKinesisVideoStream pKinesisVideoStream, PViewItem* ppViewItem)
{
    ENTERS();
    STATUS retStatus = STATUS_SUCCESS;
    PViewItem pViewItem = NULL;
    BOOL iterate = TRUE;

    CHK(pKinesisVideoStream != NULL && pKinesisVideoStream->pKinesisVideoClient != NULL && ppViewItem != NULL, STATUS_NULL_ARG);

    // Set the result to null first
    *ppViewItem = NULL;

    // Iterate until we find a key frame item.
    while (iterate) {
        CHK_STATUS(getNextViewItem(pKinesisVideoStream, &pViewItem));
        if (CHECK_ITEM_FRAGMENT_START(pViewItem->flags) || CHECK_ITEM_FRAGMENT_END(pViewItem->flags)) {
            iterate = FALSE;
        }
    }

    // Assign the return value
    *ppViewItem = pViewItem;

CleanUp:

    LEAVES();
    return retStatus;
}

/**
 * Finds the next view item ignoring the errored items.
 */
STATUS getNextViewItem(PKinesisVideoStream pKinesisVideoStream, PViewItem* ppViewItem)
{
    ENTERS();
    STATUS retStatus = STATUS_SUCCESS;
    PViewItem pViewItem = NULL;
    BOOL iterate = TRUE;

    CHK(pKinesisVideoStream != NULL && pKinesisVideoStream->pKinesisVideoClient != NULL && ppViewItem != NULL, STATUS_NULL_ARG);

    // Set the result to null first
    *ppViewItem = NULL;

    // Get next skipping over the errored items
    while (iterate) {
        CHK_STATUS(contentViewGetNext(pKinesisVideoStream->pView, &pViewItem));
        if (!CHECK_ITEM_SKIP_ITEM(pViewItem->flags)) {
            iterate = FALSE;
        }
    }

    // Assign the return value
    *ppViewItem = pViewItem;

CleanUp:

    LEAVES();
    return retStatus;
}

/**
 * Gets the upload handle info corresponding to the specified handle and NULL otherwise
 */
PUploadHandleInfo getStreamUploadInfo(PKinesisVideoStream pKinesisVideoStream, UPLOAD_HANDLE uploadHandle)
{
    STATUS retStatus = STATUS_SUCCESS;
    StackQueueIterator iterator;
    PUploadHandleInfo pUploadHandleInfo = NULL, pCurHandleInfo;
    UINT64 data;

    // Iterate linearly and find the first ready state handle
    CHK_STATUS(stackQueueGetIterator(pKinesisVideoStream->pUploadInfoQueue, &iterator));
    while (IS_VALID_ITERATOR(iterator)) {
        CHK_STATUS(stackQueueIteratorGetItem(iterator, &data));

        pCurHandleInfo = (PUploadHandleInfo) data;
        CHK(pCurHandleInfo != NULL, STATUS_INTERNAL_ERROR);
        if (pCurHandleInfo->handle == uploadHandle) {
            pUploadHandleInfo = pCurHandleInfo;

            // Found the item - early exit
            CHK(FALSE, retStatus);
        }

        CHK_STATUS(stackQueueIteratorNext(&iterator));
    }

CleanUp:
    return pUploadHandleInfo;
}

/**
 * Gets the first upload handle corresponding to the specified state
 */
PUploadHandleInfo getStreamUploadInfoWithState(PKinesisVideoStream pKinesisVideoStream, UINT32 handleState)
{
    STATUS retStatus = STATUS_SUCCESS;
    StackQueueIterator iterator;
    PUploadHandleInfo pUploadHandleInfo = NULL, pCurHandleInfo;
    UINT64 data;

    // Iterate linearly and find the first ready state handle
    CHK_STATUS(stackQueueGetIterator(pKinesisVideoStream->pUploadInfoQueue, &iterator));
    while (IS_VALID_ITERATOR(iterator)) {
        CHK_STATUS(stackQueueIteratorGetItem(iterator, &data));

        pCurHandleInfo = (PUploadHandleInfo) data;
        CHK(pCurHandleInfo != NULL, STATUS_INTERNAL_ERROR);
        if (IS_UPLOAD_HANDLE_IN_STATE(pCurHandleInfo, handleState)) {
            pUploadHandleInfo = pCurHandleInfo;

            // Found the item - early exit
            CHK(FALSE, retStatus);
        }

        CHK_STATUS(stackQueueIteratorNext(&iterator));
    }

CleanUp:

    return pUploadHandleInfo;
}

/**
 * Peeks the current stream upload info which is not in a terminated state
 */
PUploadHandleInfo getCurrentStreamUploadInfo(PKinesisVideoStream pKinesisVideoStream)
{
    return getStreamUploadInfoWithState(pKinesisVideoStream,
                                        UPLOAD_HANDLE_STATE_NEW | UPLOAD_HANDLE_STATE_READY | UPLOAD_HANDLE_STATE_STREAMING |
                                            UPLOAD_HANDLE_STATE_TERMINATING | UPLOAD_HANDLE_STATE_AWAITING_ACK);
}

/**
 * Peeks the earliest stream upload info in an awaiting ACK received state.
 */
PUploadHandleInfo getAckReceivedStreamUploadInfo(PKinesisVideoStream pKinesisVideoStream)
{
    return getStreamUploadInfoWithState(pKinesisVideoStream, UPLOAD_HANDLE_STATE_ACK_RECEIVED);
}

/**
 * Deletes and frees the specified stream upload info object
 */
VOID deleteStreamUploadInfo(PKinesisVideoStream pKinesisVideoStream, PUploadHandleInfo pUploadHandleInfo)
{
    if (NULL != pUploadHandleInfo) {
        stackQueueRemoveItem(pKinesisVideoStream->pUploadInfoQueue, (UINT64) pUploadHandleInfo);

        // Update the diagnostics info with session times
        UINT64 currentTime = pKinesisVideoStream->pKinesisVideoClient->clientCallbacks.getCurrentTimeFn(
            pKinesisVideoStream->pKinesisVideoClient->clientCallbacks.customData);

        if (currentTime >= pUploadHandleInfo->createTime) {
            UINT64 uptime = currentTime - pUploadHandleInfo->createTime;
            pKinesisVideoStream->diagnostics.avgSessionDuration =
                (UINT64) EMA_ACCUMULATOR_GET_NEXT(pKinesisVideoStream->diagnostics.avgSessionDuration, uptime);
        }

        MEMFREE(pUploadHandleInfo);
    }
}

/**
 * Calculates the max number of items for the view.
 *
 * This function will calculate either for frames or fragments
 *
 */
UINT32 calculateViewItemCount(PStreamInfo pStreamInfo)
{
    UINT32 viewItemCount = 0;
    switch (pStreamInfo->streamCaps.streamingType) {
        case STREAMING_TYPE_REALTIME:
        case STREAMING_TYPE_OFFLINE:
            // Calculate the number of frames for the duration of the buffer.
            viewItemCount = pStreamInfo->streamCaps.frameRate * ((UINT32) (pStreamInfo->streamCaps.bufferDuration / HUNDREDS_OF_NANOS_IN_A_SECOND));
            break;

        case STREAMING_TYPE_NEAR_REALTIME:
            // Calculate the number of the fragments in the buffer.
            viewItemCount = (UINT32) (pStreamInfo->streamCaps.bufferDuration / pStreamInfo->streamCaps.fragmentDuration);
            break;
    }

    return viewItemCount;
}

/**
 * Frees the MetadataTracker object if allocated. Resets the values.
 */
VOID freeMetadataTracker(PMetadataTracker pMetadataTracker)
{
    if (pMetadataTracker != NULL && pMetadataTracker->data != NULL) {
        // Free the CPD and set it to NULL
        MEMFREE(pMetadataTracker->data);
        pMetadataTracker->data = NULL;
        pMetadataTracker->send = FALSE;
        pMetadataTracker->offset = 0;
        pMetadataTracker->size = 0;
        pMetadataTracker->events = 0;
    }
}

STATUS createPackager(PKinesisVideoStream pKinesisVideoStream, PMkvGenerator* ppGenerator)
{
    STATUS retStatus = STATUS_SUCCESS;
    UINT32 mkvGenFlags = MKV_GEN_FLAG_NONE |
        (pKinesisVideoStream->streamInfo.streamCaps.keyFrameFragmentation ? MKV_GEN_KEY_FRAME_PROCESSING : MKV_GEN_FLAG_NONE) |
        (pKinesisVideoStream->streamInfo.streamCaps.frameTimecodes ? MKV_GEN_IN_STREAM_TIME : MKV_GEN_FLAG_NONE) |
        (pKinesisVideoStream->streamInfo.streamCaps.absoluteFragmentTimes ? MKV_GEN_ABSOLUTE_CLUSTER_TIME : MKV_GEN_FLAG_NONE);

    PKinesisVideoClient pKinesisVideoClient = pKinesisVideoStream->pKinesisVideoClient;

    // Apply the NAL adaptation flags.
    // NOTE: The flag values are the same as defined in the mkvgen
    mkvGenFlags |= pKinesisVideoStream->streamInfo.streamCaps.nalAdaptationFlags;

    // Create the packager
    CHK_STATUS(createMkvGenerator(pKinesisVideoStream->streamInfo.streamCaps.contentType, mkvGenFlags,
                                  pKinesisVideoStream->streamInfo.streamCaps.timecodeScale,
                                  pKinesisVideoStream->streamInfo.streamCaps.fragmentDuration, pKinesisVideoStream->streamInfo.streamCaps.segmentUuid,
                                  pKinesisVideoStream->streamInfo.streamCaps.trackInfoList, pKinesisVideoStream->streamInfo.streamCaps.trackInfoCount,
                                  pKinesisVideoClient->deviceInfo.clientId, pKinesisVideoClient->clientCallbacks.getCurrentTimeFn,
                                  pKinesisVideoClient->clientCallbacks.customData, ppGenerator));

CleanUp:

    LEAVES();
    return retStatus;
}

STATUS streamFragmentBufferingAck(PKinesisVideoStream pKinesisVideoStream, UINT64 timestamp)
{
    ENTERS();
    PViewItem pCurItem;
    STATUS retStatus = STATUS_SUCCESS;

    // The state and the params are validated.
    // We will store the buffering ACK for the given view item
    // for the staleness detection and latency calculations.

    // Get the fragment start frame.
    CHK_STATUS(contentViewGetItemWithTimestamp(pKinesisVideoStream->pView, timestamp, TRUE, &pCurItem));

    // Set the buffering ACK
    SET_ITEM_BUFFERING_ACK(pCurItem->flags);

    // Store for metrics purposes
    pKinesisVideoStream->diagnostics.bufferedAcks++;

CleanUp:

    LEAVES();
    return retStatus;
}

STATUS streamFragmentReceivedAck(PKinesisVideoStream pKinesisVideoStream, UINT64 timestamp)
{
    ENTERS();
    PViewItem pCurItem;
    STATUS retStatus = STATUS_SUCCESS;

    // The state and the params are validated.
    // We will store the buffering ACK for the given view item
    // for the staleness detection and latency calculations.

    // Get the fragment start frame.
    CHK_STATUS(contentViewGetItemWithTimestamp(pKinesisVideoStream->pView, timestamp, TRUE, &pCurItem));

    // Set the received ACK
    SET_ITEM_RECEIVED_ACK(pCurItem->flags);

    // Store for metrics purposes
    pKinesisVideoStream->diagnostics.receivedAcks++;

CleanUp:

    LEAVES();
    return retStatus;
}

STATUS streamFragmentPersistedAck(PKinesisVideoStream pKinesisVideoStream, UINT64 timestamp, PUploadHandleInfo pUploadHandleInfo)
{
    ENTERS();
    STATUS retStatus = STATUS_SUCCESS, setViewStatus = STATUS_SUCCESS;
    PViewItem pCurItem;
    UINT64 curItemIndex = 0, duration, viewByteSize, boundaryItemIndex, data;
    BOOL setCurrentBack = FALSE, trimTail = TRUE, getNextBoundaryItem = TRUE;
    PKinesisVideoClient pKinesisVideoClient = pKinesisVideoStream->pKinesisVideoClient;
    StackQueueIterator iterator;
    PUploadHandleInfo pCurHandleInfo;

    // The state and the params are validated.
    // We need to find the next fragment to the persistent one and
    // trim the window to that fragment - i.e. move the tail position to the fragment.
    // As we move the tail, the callbacks will be fired to process the items falling out of the window.

    // Update last persistedAck timestamp
    pUploadHandleInfo->lastPersistedAckTs = timestamp;

    // Store for metrics purposes
    pKinesisVideoStream->diagnostics.persistedAcks++;

    // Get the fragment start frame.
    CHK_STATUS(contentViewGetItemWithTimestamp(pKinesisVideoStream->pView, timestamp, TRUE, &pCurItem));
    SET_ITEM_PERSISTED_ACK(pCurItem->flags);

    // Iterate linearly and find the first ready state handle
    CHK_STATUS(stackQueueGetIterator(pKinesisVideoStream->pUploadInfoQueue, &iterator));
    while (IS_VALID_ITERATOR(iterator)) {
        CHK_STATUS(stackQueueIteratorGetItem(iterator, &data));

        pCurHandleInfo = (PUploadHandleInfo) data;
        CHK(pCurHandleInfo != NULL, STATUS_INTERNAL_ERROR);
        if (pCurHandleInfo->handle == pUploadHandleInfo->handle) {
            break;
        }
        if (!IS_UPLOAD_HANDLE_READY_TO_TRIM(pCurHandleInfo)) {
            // got a earlier handle that hasn't finished yet. Therefore cannot trim tail.
            trimTail = FALSE;
            break;
        }

        CHK_STATUS(stackQueueIteratorNext(&iterator));
    }

    // Check if in view and when a persisted ack for upload handle n arrives, we dont trim off upload handle
    // n-1 until upload handle n-1 has received its last persisted ack. If handle n-1 is in
    // UPLOAD_HANDLE_STATE_ACK_RECEIVED or UPLOAD_HANDLE_STATE_TERMINATED state, then it has received the last
    // ack and is safe to trim off.
    CHK(trimTail, retStatus);

    // Remember the current index
    CHK_STATUS(contentViewGetCurrentIndex(pKinesisVideoStream->pView, &curItemIndex));

    // Set the current to the first frame of the ACKed fragments next
    CHK_STATUS(contentViewSetCurrentIndex(pKinesisVideoStream->pView, pCurItem->index + 1));
    setCurrentBack = TRUE;

    // Find the next boundary item which will indicate the start of the next fragment.
    // NOTE: This might fail if we are still assembling a fragment and the ACK is for the previous fragment.
    // Skip over already persisted fragments.
    while (getNextBoundaryItem) {
        retStatus = getNextBoundaryViewItem(pKinesisVideoStream, &pCurItem);
        CHK(retStatus == STATUS_SUCCESS || retStatus == STATUS_CONTENT_VIEW_NO_MORE_ITEMS, retStatus);
        if (retStatus != STATUS_SUCCESS || !CHECK_ITEM_FRAGMENT_START(pCurItem->flags) || !CHECK_ITEM_PERSISTED_ACK(pCurItem->flags)) {
            getNextBoundaryItem = FALSE;
        }
    }

    // Check if we need to process the awaiting upload info
    if (WAIT_FOR_PERSISTED_ACK(pKinesisVideoStream) && pUploadHandleInfo->state == UPLOAD_HANDLE_STATE_AWAITING_ACK &&
        timestamp == pUploadHandleInfo->lastFragmentTs) {
        // Reset the state to ACK received
        pUploadHandleInfo->state = UPLOAD_HANDLE_STATE_ACK_RECEIVED;

        // Get the available duration and size to send
        CHK_STATUS(getAvailableViewSize(pKinesisVideoStream, &duration, &viewByteSize));

        // Notify the awaiting handle to enable it
        CHK_STATUS(pKinesisVideoClient->clientCallbacks.streamDataAvailableFn(
            pKinesisVideoClient->clientCallbacks.customData, TO_STREAM_HANDLE(pKinesisVideoStream), pKinesisVideoStream->streamInfo.name,
            pUploadHandleInfo->handle, duration, viewByteSize));
    }

    // Reset the status and early exit in case we have no more items which means the tail is current
    if (retStatus == STATUS_CONTENT_VIEW_NO_MORE_ITEMS) {
        retStatus = STATUS_SUCCESS;
        CHK(FALSE, retStatus);
    }

    boundaryItemIndex = pCurItem->index;

    // If the boundary item is END_OF_FRAGMENT, then it should be trimmed too.
    if (CHECK_ITEM_FRAGMENT_END(pCurItem->flags)) {
        boundaryItemIndex++;
    }

    // Trim the tail
    CHK_STATUS(contentViewTrimTail(pKinesisVideoStream->pView, boundaryItemIndex));

    // Notify in case of an OFFLINE stream since tail has been trimmed
    if (IS_OFFLINE_STREAMING_MODE(pKinesisVideoStream->streamInfo.streamCaps.streamingType)) {
        pKinesisVideoClient->clientCallbacks.broadcastConditionVariableFn(pKinesisVideoClient->clientCallbacks.customData,
                                                                          pKinesisVideoStream->bufferAvailabilityCondition);
    }
CleanUp:

    // Set the current back if we had modified it
    if (setCurrentBack && STATUS_FAILED((setViewStatus = contentViewSetCurrentIndex(pKinesisVideoStream->pView, curItemIndex)))) {
        DLOGW("[%s] Failed to set the current back to index %" PRIu64 " with status 0x%08x", pKinesisVideoStream->streamInfo.name, curItemIndex,
              setViewStatus);
    }

    LEAVES();
    return retStatus;
}

STATUS streamFragmentErrorAck(PKinesisVideoStream pKinesisVideoStream, UINT64 startTimestamp, UINT64 timestamp, SERVICE_CALL_RESULT callResult)
{
    ENTERS();
    STATUS retStatus = STATUS_SUCCESS;
    STATUS errStatus;
    PViewItem pCurItem, pErrItem;
    PUploadHandleInfo pUploadHandleInfo;
    PKinesisVideoClient pKinesisVideoClient = pKinesisVideoStream->pKinesisVideoClient;
    UPLOAD_HANDLE uploadHandle = INVALID_UPLOAD_HANDLE_VALUE;
    BOOL iterate = TRUE;

    // Store for metrics purposes
    pKinesisVideoStream->diagnostics.errorAcks++;

    // The state and the params are validated. Get the item with the timestamp of the failed fragment
    CHK_STATUS(contentViewGetItemWithTimestamp(pKinesisVideoStream->pView, timestamp, TRUE, &pCurItem));
    // Set the latest to the timestamp of the failed fragment for re-transmission
    CHK_STATUS(contentViewSetCurrentIndex(pKinesisVideoStream->pView, pCurItem->index));

    // Store the item to be returned with the error callback
    pErrItem = pCurItem;

    // IMPORTANT!!! We are going to mark non-retriable fragments
    if (!serviceCallResultRetry(callResult)) {
        // Need to mark from the start
        if (startTimestamp != timestamp) {
            // We need to move back marking the frames as bad first
            while (iterate) {
                if (STATUS_FAILED(contentViewGetItemAt(pKinesisVideoStream->pView, pCurItem->index - 1, &pCurItem)) ||
                    pCurItem->ackTimestamp < startTimestamp) {
                    iterate = FALSE;
                } else {
                    SET_ITEM_SKIP_ITEM(pCurItem->flags);
                    pKinesisVideoStream->diagnostics.skippedFrames++;
                }
            }
        }

        iterate = TRUE;

        // Advance the current to the next one
        retStatus = contentViewGetNext(pKinesisVideoStream->pView, &pCurItem);
        CHK(retStatus == STATUS_CONTENT_VIEW_NO_MORE_ITEMS || retStatus == STATUS_SUCCESS, retStatus);
        if (retStatus == STATUS_CONTENT_VIEW_NO_MORE_ITEMS) {
            // Reset the status
            retStatus = STATUS_SUCCESS;

            // No need to iterate further
            iterate = FALSE;
        }

        // Need to mark the entire fragment as bad.
        while (iterate) {
            // Indicate an errored item and advance the current
            SET_ITEM_SKIP_ITEM(pCurItem->flags);
            pKinesisVideoStream->diagnostics.skippedFrames++;
            retStatus = contentViewGetNext(pKinesisVideoStream->pView, &pCurItem);
            CHK(retStatus == STATUS_CONTENT_VIEW_NO_MORE_ITEMS || retStatus == STATUS_SUCCESS, retStatus);

            if (retStatus == STATUS_CONTENT_VIEW_NO_MORE_ITEMS) {
                // NOTE: This is the case when the non-recoverable error ACK comes for a fragment
                // that has not yet been completed.
                // We need to mark the stream so putFrame call can continue marking non-Key frames as
                // SKIP item and will reset on the next key frame.
                // This would also set the MKV header.
                pKinesisVideoStream->resetGeneratorOnKeyFrame = TRUE;
                pKinesisVideoStream->skipNonKeyFrames = TRUE;

                iterate = FALSE;
            } else if (CHECK_ITEM_FRAGMENT_START(pCurItem->flags) || CHECK_ITEM_STREAM_START(pCurItem->flags) ||
                       CHECK_ITEM_FRAGMENT_END(pCurItem->flags)) {
                iterate = FALSE;

                // Set current to pCurItem->index because it's the new start point.
                CHK_STATUS(contentViewSetCurrentIndex(pKinesisVideoStream->pView, pCurItem->index));
            }

            // Reset the status
            retStatus = STATUS_SUCCESS;
        }
    }

    pUploadHandleInfo = getCurrentStreamUploadInfo(pKinesisVideoStream);
    if (NULL != pUploadHandleInfo) {
        uploadHandle = pUploadHandleInfo->handle;
    }

    // As we have an error ACK this also means that the inlet host has terminated the connection.
    // We will indicate the stream termination to the client
    if (pKinesisVideoClient->clientCallbacks.streamErrorReportFn != NULL) {
        // Call the stream error notification callback
        errStatus = serviceCallResultCheck(callResult);
        CHK_STATUS(pKinesisVideoClient->clientCallbacks.streamErrorReportFn(
            pKinesisVideoClient->clientCallbacks.customData, TO_STREAM_HANDLE(pKinesisVideoStream), uploadHandle, pErrItem->timestamp, errStatus));
    }

    // Trigger the stream termination
    // IMPORTANT!!! Currently, all Error ACKs will terminate the connection from the Backend.
    // We will proactively terminate the connection as the higher-level clients like CURL
    // might not terminate the connection as they are still streaming.
    if (NULL != pUploadHandleInfo) {
        CHK_STATUS(streamTerminatedEvent(pKinesisVideoStream, pUploadHandleInfo->handle, callResult, TRUE));
    }

CleanUp:

    LEAVES();
    return retStatus;
}

STATUS checkForConnectionStaleness(PKinesisVideoStream pKinesisVideoStream, PViewItem pCurView)
{
    ENTERS();
    STATUS retStatus = STATUS_SUCCESS;
    PViewItem pViewItem = pCurView;
    UINT64 curIndex = 0;
    UINT64 lastAckDuration = 0;

    // Check if we need to do anything
    CHK(pKinesisVideoStream->streamInfo.streamCaps.connectionStalenessDuration != CONNECTION_STALENESS_DETECTION_SENTINEL &&
            pKinesisVideoStream->streamInfo.streamCaps.fragmentAcks &&
            pKinesisVideoStream->pKinesisVideoClient->clientCallbacks.streamConnectionStaleFn != NULL,
        retStatus);

    // pViewItem should point to the last view item considered. We need to see how far back is the last
    // buffering ACK and if its more than a defined threshold then notify the app.
    curIndex = pViewItem->index;
    while (TRUE) {
        CHK_STATUS(contentViewGetItemAt(pKinesisVideoStream->pView, curIndex, &pViewItem));

        // See if we are within the range - early exit if we are OK
        CHK(!CHECK_ITEM_BUFFERING_ACK(pViewItem->flags), retStatus);

        // See if we are over the threshold
        lastAckDuration = pCurView->timestamp - pViewItem->timestamp;
        if (lastAckDuration > pKinesisVideoStream->streamInfo.streamCaps.connectionStalenessDuration) {
            pKinesisVideoStream->diagnostics.staleEvents++;

            // Ok, we are above the threshold - call the callback
            CHK_STATUS(pKinesisVideoStream->pKinesisVideoClient->clientCallbacks.streamConnectionStaleFn(
                pKinesisVideoStream->pKinesisVideoClient->clientCallbacks.customData, TO_STREAM_HANDLE(pKinesisVideoStream), lastAckDuration));
            break;
        }

        curIndex--;
    }

CleanUp:

    // If we go past the tail then we ignore the value of the error
    if (retStatus == STATUS_CONTENT_VIEW_INVALID_INDEX) {
        // Fix-up the error code.
        retStatus = STATUS_SUCCESS;
    }

    LEAVES();
    return retStatus;
}

STATUS checkStreamingTokenExpiration(PKinesisVideoStream pKinesisVideoStream)
{
    ENTERS();
    STATUS retStatus = STATUS_SUCCESS;
    UINT64 currentTime;

    // Check if we need to do anything and early exit
    // If we are already in a grace period then bail out
    CHK(!pKinesisVideoStream->gracePeriod, retStatus);
    // If we dont have a valid token then also bail out
    CHK(IS_VALID_TIMESTAMP(pKinesisVideoStream->streamingAuthInfo.expiration), retStatus);

    // Get the current time so we can check whether we are in a grace period and need to rotate the token
    currentTime = pKinesisVideoStream->pKinesisVideoClient->clientCallbacks.getCurrentTimeFn(
        pKinesisVideoStream->pKinesisVideoClient->clientCallbacks.customData);

    CHK(currentTime >= pKinesisVideoStream->streamingAuthInfo.expiration ||
            pKinesisVideoStream->streamingAuthInfo.expiration - currentTime <= STREAMING_TOKEN_EXPIRATION_GRACE_PERIOD,
        retStatus);

    // We are in a grace period - need to initiate the streaming token rotation.
    // We will have to transact to the get streaming endpoint state.

    // Set the grace period which will be reset when the new token is in place.
    pKinesisVideoStream->gracePeriod = TRUE;

    // Set the streaming mode to stopped to trigger the transitions.
    // Set the result that will move the state machinery to the get endpoint state
    // In case of failure with get endpoint (i.e. if client state machine fails at auth,
    // we will keep oscillating between STREAM_STATE_STOPPED and STREAM_STATE_GET_ENDPOINT
    // with every putFrame call)
    if (STATUS_FAILED(retStatus =
                          streamTerminatedEvent(pKinesisVideoStream, INVALID_UPLOAD_HANDLE_VALUE, SERVICE_CALL_STREAM_AUTH_IN_GRACE_PERIOD, TRUE))) {
        pKinesisVideoStream->gracePeriod = FALSE;
        CHK(FALSE, retStatus);
    }

    if (IS_OFFLINE_STREAMING_MODE(pKinesisVideoStream->streamInfo.streamCaps.streamingType)) {
        // Set an indicator to reset the generator on the next key frame only when we are in the stopped state
        pKinesisVideoStream->resetGeneratorOnKeyFrame = TRUE;
    } else {
        // For REALTIME mode, reset generator after delay.
        pKinesisVideoStream->resetGeneratorTime = currentTime + STREAMING_TOKEN_EXPIRATION_GRACE_PERIOD;
    }

CleanUp:

    LEAVES();
    return retStatus;
}

/**
 * Converts the stream to a stream handle
 */
STREAM_HANDLE toStreamHandle(PKinesisVideoStream pKinesisVideoStream)
{
    if (pKinesisVideoStream == NULL) {
        return INVALID_STREAM_HANDLE_VALUE;
    } else {
        return (STREAM_HANDLE) &pKinesisVideoStream->pKinesisVideoClient->streams[pKinesisVideoStream->streamId];
    }
}

/**
 * Converts handle to a stream
 */
PKinesisVideoStream fromStreamHandle(STREAM_HANDLE streamHandle)
{
    if (streamHandle == INVALID_STREAM_HANDLE_VALUE) {
        return NULL;
    } else {
        return *((PKinesisVideoStream*) streamHandle);
    }
}

/**
 * Packages the stream metadata.
 */
STATUS packageStreamMetadata(PKinesisVideoStream pKinesisVideoStream, MKV_STREAM_STATE generatorState, BOOL notSentOnly, PBYTE pBuffer, PUINT32 pSize)
{
    ENTERS();
    STATUS retStatus = STATUS_SUCCESS;
    UINT32 packagedSize = 0, metadataCount = 0, metadataSize = 0, overallSize = 0, simpleSizes = 0, i;
    PBYTE tagsStart;
    UINT64 item;
    PSerializedMetadata pSerializedMetadata = NULL;
    BOOL firstTimeCheck = TRUE, tagsFound = FALSE;

    // NOTE: Assuming the locking is already done.
    // We will calculate the size and return the size only if buffer is NULL
    CHK(pKinesisVideoStream != NULL && pSize != NULL, STATUS_NULL_ARG);

    // Quick check for the state.
    CHK(generatorState == MKV_STATE_START_STREAM || generatorState == MKV_STATE_START_CLUSTER, STATUS_INVALID_OPERATION);

    // Get the count of metadata
    CHK_STATUS(stackQueueGetCount(pKinesisVideoStream->pMetadataQueue, &metadataCount));

    // Iterate to get the required size if we only need the size
    if (pBuffer == NULL) {
        for (i = 0; i < metadataCount; i++) {
            // Get the item at the index which will be the raw pointer to the serialized metadata
            CHK_STATUS(stackQueueGetAt(pKinesisVideoStream->pMetadataQueue, i, &item));

            pSerializedMetadata = (PSerializedMetadata) item;
            CHK(pSerializedMetadata != NULL, STATUS_INTERNAL_ERROR);

            if (!(pSerializedMetadata->applied && notSentOnly)) {
                packagedSize += pSerializedMetadata->packagedSize;
            }
        }

        // Early return
        CHK(FALSE, retStatus);
    }

    // Start with the full buffer
    overallSize = *pSize;

    // Package the metadata
    while (metadataCount-- != 0) {
        // Dequeue the current item
        CHK_STATUS(stackQueueDequeue(pKinesisVideoStream->pMetadataQueue, &item));

        // Package the metadata and delete the allocation
        pSerializedMetadata = (PSerializedMetadata) item;
        if (!(pSerializedMetadata->applied && notSentOnly)) {
            metadataSize = overallSize;
            if (pSerializedMetadata->parent == MKV_TREE_TAGS) {
                if (tagsFound) {
                    CHK_STATUS(mkvgenIncreaseTagsTagSize(tagsStart, simpleSizes));
                }
                tagsFound = TRUE;
                simpleSizes = 0;
                tagsStart = pBuffer + packagedSize;
            }

            // generate TAGS chain and push it onto pBuffer
            CHK_STATUS(mkvgenGenerateTagsChain(pBuffer + packagedSize, pSerializedMetadata->name, pSerializedMetadata->value, &metadataSize,
                                               pSerializedMetadata->parent));

            if (pSerializedMetadata->parent == MKV_TREE_SIMPLE) {
                simpleSizes += metadataSize;
            }

            // Account for the sizes
            packagedSize += metadataSize;
            overallSize -= metadataSize;

            // Mark as the metadata has been "applied"
            pSerializedMetadata->applied = TRUE;
        }

        // If we have a persistent metadata then enqueue it back
        if (pSerializedMetadata->persistent) {
            CHK_STATUS(stackQueueEnqueue(pKinesisVideoStream->pMetadataQueue, item));
        } else {
            // bitwise XOR the metadata event with MAX to produce something like
            // 1111 ^ 0010 =  1101
            // Then bitwise AND that with the existing event mapping to remove the event
            pKinesisVideoStream->metadataTracker.events &= (MAX_UINT32 ^ pSerializedMetadata->event);
            // Delete the allocation otherwise
            SAFE_MEMFREE(pSerializedMetadata);
        }
    }
    if (tagsFound) {
        CHK_STATUS(mkvgenIncreaseTagsTagSize(tagsStart, simpleSizes));
    }

CleanUp:

    if (STATUS_SUCCEEDED(retStatus)) {
        // Set the size and the state before return
        *pSize = packagedSize;
    } else {
        SAFE_MEMFREE(pSerializedMetadata);
    }

    LEAVES();
    return retStatus;
}

/**
 * Generates and stores the EoS.
 *
 * We are pre-generating the EoS as a packaged EoFr metadata with known name and store it.
 * The EoS will be appended to the last frame to indicate the EoS to the backed.
 * The EoFr metadata will need to be packaged as a non-stream start, which means the MKV EBML header should
 * not be included. This and the fact that the metadata packaging mutates the state of the generator
 * requires us to generate a dummy metadata (to get the generator in the non start state), generate
 * the metadata and then reset the generator back.
 *
 */
STATUS generateEosMetadata(PKinesisVideoStream pKinesisVideoStream)
{
    ENTERS();
    STATUS retStatus = STATUS_SUCCESS;
    UINT32 size;
    BYTE tempBuff[MAX_PACKAGED_METADATA_LEN];

    CHK(pKinesisVideoStream != NULL, STATUS_NULL_ARG);

    size = MAX_PACKAGED_METADATA_LEN;
    CHK_STATUS(mkvgenGenerateTagsChain(tempBuff, (PCHAR) EOFR_METADATA_NAME, (PCHAR) "", &size, MKV_TREE_TAGS));

    // Allocate enough storage and copy the data from the temp buffer
    CHK(NULL != (pKinesisVideoStream->eosTracker.data = (PBYTE) MEMALLOC(size)), STATUS_NOT_ENOUGH_MEMORY);
    MEMCPY(pKinesisVideoStream->eosTracker.data, tempBuff, size);

    // Set the overall size
    pKinesisVideoStream->eosTracker.size = size;

CleanUp:

    // Reset the generator in any case
    if (pKinesisVideoStream != NULL) {
        // Whether we mutated the state or not, we are resetting the generator
        mkvgenResetGenerator(pKinesisVideoStream->pMkvGenerator);

        // Set the initial state
        pKinesisVideoStream->eosTracker.offset = 0;
        pKinesisVideoStream->eosTracker.send = FALSE;
    }

    LEAVES();
    return retStatus;
}

STATUS checkForNotSentMetadata(PKinesisVideoStream pKinesisVideoStream, PBOOL pNotSent)
{
    ENTERS();
    STATUS retStatus = STATUS_SUCCESS;
    StackQueueIterator iterator;
    UINT64 data;
    PSerializedMetadata pSerializedMetadata = NULL;

    CHK(pKinesisVideoStream != NULL && pNotSent != NULL, STATUS_NULL_ARG);
    *pNotSent = FALSE;

    // We can't send any pending metadata if we have an EoFr being the last frame
    CHK(!pKinesisVideoStream->eofrFrame, retStatus);

    // Iterate over the metadata and see if we have any "not applied" metadata
    CHK_STATUS(stackQueueGetIterator(pKinesisVideoStream->pMetadataQueue, &iterator));
    while (IS_VALID_ITERATOR(iterator)) {
        CHK_STATUS(stackQueueIteratorGetItem(iterator, &data));

        pSerializedMetadata = (PSerializedMetadata) data;
        CHK(pSerializedMetadata != NULL, STATUS_INTERNAL_ERROR);

        // Check if the metadata has been "applied" which means it has been already packaged.
        // This could happen in case when the metadata has been added after the fragment start
        // and/or a persistent metadata value has been modified after the fragment start.
        if (!pSerializedMetadata->applied) {
            *pNotSent = TRUE;

            // Early return
            CHK(FALSE, retStatus);
        }

        CHK_STATUS(stackQueueIteratorNext(&iterator));
    }

CleanUp:

    LEAVES();
    return retStatus;
}

STATUS packageNotSentMetadata(PKinesisVideoStream pKinesisVideoStream)
{
    ENTERS();
    STATUS retStatus = STATUS_SUCCESS;
    StackQueueIterator iterator;
    UINT64 data;
    UINT32 overallSize = 0, packagedSize = 0, allocSize = 0, metadataCount = 0, simpleSizes = 0;
    PBYTE pBuffer = NULL, tagsStart = NULL;
    PSerializedMetadata pSerializedMetadata = NULL;
    BOOL tagsFound = FALSE;

    CHK(pKinesisVideoStream != NULL, STATUS_NULL_ARG);

    // Get the item count first
    CHK_STATUS(stackQueueGetIterator(pKinesisVideoStream->pMetadataQueue, &iterator));
    while (IS_VALID_ITERATOR(iterator)) {
        CHK_STATUS(stackQueueIteratorGetItem(iterator, &data));

        pSerializedMetadata = (PSerializedMetadata) data;
        CHK(pSerializedMetadata != NULL, STATUS_INTERNAL_ERROR);

        // Check to see if the metadata has not been applied and account for the size.
        if (!pSerializedMetadata->applied) {
            allocSize += pSerializedMetadata->packagedSize;
        }

        CHK_STATUS(stackQueueIteratorNext(&iterator));
    }

    // Allocate the buffer for storing all the metadata
    CHK(NULL != (pBuffer = (PBYTE) MEMALLOC(allocSize)), STATUS_NOT_ENOUGH_MEMORY);

    // Iterate and package the metadata
    CHK_STATUS(stackQueueGetCount(pKinesisVideoStream->pMetadataQueue, &metadataCount));
    while (metadataCount-- != 0) {
        // Dequeue the current item
        stackQueueDequeue(pKinesisVideoStream->pMetadataQueue, &data);

        pSerializedMetadata = (PSerializedMetadata) data;
        CHK(pSerializedMetadata != NULL, STATUS_INTERNAL_ERROR);

        if (!pSerializedMetadata->applied) {
            packagedSize = allocSize;
            if (pSerializedMetadata->parent == MKV_TREE_TAGS) {
                if (tagsFound) {
                    CHK_STATUS(mkvgenIncreaseTagsTagSize(tagsStart, simpleSizes));
                }
                tagsFound = TRUE;
                simpleSizes = 0;
                tagsStart = pBuffer + overallSize;
            } else if (pSerializedMetadata->parent != MKV_TREE_SIMPLE) {
                // if the tag is neither
                tagsFound = FALSE;
            }
            CHK_STATUS(mkvgenGenerateTagsChain(pBuffer + overallSize, pSerializedMetadata->name, pSerializedMetadata->value, &packagedSize,
                                               pSerializedMetadata->parent));

            if (pSerializedMetadata->parent == MKV_TREE_SIMPLE) {
                simpleSizes += packagedSize;
            }

            allocSize -= packagedSize;
            overallSize += packagedSize;
        }

        // bitwise XOR the metadata event with MAX to produce something like
        // 1111 ^ 0010 =  1101
        // Then bitwise AND that with the existing event mapping to remove the event
        pKinesisVideoStream->metadataTracker.events &= (MAX_UINT32 ^ pSerializedMetadata->event);

        // The item is the allocation so free it
        MEMFREE(pSerializedMetadata);
    }
    if (tagsFound) {
        CHK_STATUS(mkvgenIncreaseTagsTagSize(tagsStart, simpleSizes));
    }

    pKinesisVideoStream->metadataTracker.send = TRUE;
    pKinesisVideoStream->metadataTracker.size = overallSize;
    pKinesisVideoStream->metadataTracker.offset = 0;
    if (pKinesisVideoStream->metadataTracker.data != NULL) {
        MEMFREE(pKinesisVideoStream->metadataTracker.data);
    }

    pKinesisVideoStream->metadataTracker.data = pBuffer;

CleanUp:

    if (STATUS_FAILED(retStatus) && pBuffer != NULL) {
        MEMFREE(pBuffer);
    }

    LEAVES();
    return retStatus;
}

STATUS createSerializedMetadata(PCHAR name, PCHAR value, BOOL persistent, UINT32 packagedSize, UINT32 event, MKV_TREE_TYPE parent,
                                PPSerializedMetadata ppSerializedMetadata)
{
    ENTERS();
    STATUS retStatus = STATUS_SUCCESS;
    UINT32 metadataNameSize, metadataValueSize;
    PSerializedMetadata pSerializedMetadata = NULL;

    CHK(ppSerializedMetadata != NULL && name != NULL && value != NULL, STATUS_NULL_ARG);

    // Sizes are validated in the gen metadata call
    metadataNameSize = (UINT32) STRLEN(name);
    metadataValueSize = (UINT32) STRLEN(value);

    // Allocate and store the data in sized allocation.
    // NOTE: We add NULL terminator for both name and value
    pSerializedMetadata = (PSerializedMetadata) MEMALLOC((metadataNameSize + 1 + metadataValueSize + 1) * SIZEOF(CHAR) + SIZEOF(SerializedMetadata));
    CHK(pSerializedMetadata != NULL, STATUS_NOT_ENOUGH_MEMORY);
    *ppSerializedMetadata = pSerializedMetadata;

    // Set the overall packaged size
    pSerializedMetadata->packagedSize = packagedSize;

    // Set the metadata as not "applied". The overwritten value for the persistent metadata
    // will mean the metadata is not "applied" yet.
    pSerializedMetadata->applied = FALSE;

    // Stream event associated with meta data
    pSerializedMetadata->event = event;

    // MKV Parent "tags" to create. Highest parent stated
    pSerializedMetadata->parent = parent;

    // Set the name to point to the end of the structure
    pSerializedMetadata->name = (PCHAR) (pSerializedMetadata + 1);

    // Copy the name of the metadata
    STRCPY(pSerializedMetadata->name, name);

    // Add the null terminator
    pSerializedMetadata->name[metadataNameSize] = '\0';

    // Set the value to point after the end of start and the null terminator
    pSerializedMetadata->value = pSerializedMetadata->name + metadataNameSize + 1;

    // Copy the value of the metadata
    STRCPY(pSerializedMetadata->value, value);

    // Null terminate
    pSerializedMetadata->value[metadataValueSize] = '\0';

    // Set the persistent mode
    pSerializedMetadata->persistent = persistent;

CleanUp:

    // Free the allocation on error.
    if (STATUS_FAILED(retStatus)) {
        SAFE_MEMFREE(pSerializedMetadata);
    }

    LEAVES();
    return retStatus;
}

/**
 * Appends the already validated metadata to the metadata queue
 *
 * NOTE: The stream is assumed locked and the parameters have already been sanitized. In the event of failure, pSerializedMetadata is freed.
 */
STATUS appendValidatedMetadata(PKinesisVideoStream pKinesisVideoStream, PSerializedMetadata pSerializedMetadata)
{
    ENTERS();
    STATUS retStatus = STATUS_SUCCESS;

    CHK(pKinesisVideoStream != NULL && pSerializedMetadata != NULL, STATUS_NULL_ARG);
    // Store the in the queue
    CHK_STATUS(stackQueueEnqueue(pKinesisVideoStream->pMetadataQueue, (UINT64) pSerializedMetadata));

CleanUp:

    // Free the allocation on error.
    if (STATUS_FAILED(retStatus) && pSerializedMetadata != NULL) {
        MEMFREE(pSerializedMetadata);
    }

    LEAVES();
    return retStatus;
}

STATUS getAvailableViewSize(PKinesisVideoStream pKinesisVideoStream, PUINT64 pDuration, PUINT64 pViewSize)
{
    ENTERS();
    STATUS retStatus = STATUS_SUCCESS;
    UINT64 duration = 0, viewByteSize = 0;

    // NOTE: Parameters are assumed to have been validated

    // Get the duration from current point to the head
    CHK_STATUS(contentViewGetWindowDuration(pKinesisVideoStream->pView, &duration, NULL));

    // Get the size of the allocation from current point to the head
    CHK_STATUS(contentViewGetWindowAllocationSize(pKinesisVideoStream->pView, &viewByteSize, NULL));

    // Account for the partially sent frame
    viewByteSize += pKinesisVideoStream->curViewItem.viewItem.length - pKinesisVideoStream->curViewItem.offset;

    // Account for the EOS and the metadata that hasn't been packaged
    if (pKinesisVideoStream->metadataTracker.send) {
        viewByteSize += pKinesisVideoStream->metadataTracker.size;
    }

    if (pKinesisVideoStream->eosTracker.send) {
        viewByteSize += pKinesisVideoStream->eosTracker.size;
    }

CleanUp:

    *pViewSize = viewByteSize;
    *pDuration = duration;

    LEAVES();
    return retStatus;
}

/**
 * Notifies listener about the stream closed event
 */
STATUS notifyStreamClosed(PKinesisVideoStream pKinesisVideoStream, UPLOAD_HANDLE uploadHandle)
{
    ENTERS();
    STATUS retStatus = STATUS_SUCCESS, savedStatus;
    PKinesisVideoClient pKinesisVideoClient = NULL;

    CHK(pKinesisVideoStream != NULL, STATUS_NULL_ARG);

    pKinesisVideoClient = pKinesisVideoStream->pKinesisVideoClient;
    savedStatus = pKinesisVideoClient->clientCallbacks.streamClosedFn(pKinesisVideoClient->clientCallbacks.customData,
                                                                      TO_STREAM_HANDLE(pKinesisVideoStream), uploadHandle);

    // Set the indicator of the finished stream
    pKinesisVideoStream->streamClosed = TRUE;

    // Signal the stopped condition variable
    CHK_STATUS(pKinesisVideoClient->clientCallbacks.signalConditionVariableFn(pKinesisVideoClient->clientCallbacks.customData,
                                                                              pKinesisVideoStream->streamClosedCondition));

    // Check the returned status
    CHK(STATUS_SUCCEEDED(savedStatus), savedStatus);

CleanUp:

    LEAVES();
    return retStatus;
}

/**
 * Reset the stream object
 * Application should've attempted to stop the stream before calling reset
 */
STATUS resetStream(PKinesisVideoStream pKinesisVideoStream)
{
    ENTERS();
    STATUS retStatus = STATUS_SUCCESS;
    BOOL streamLocked = FALSE;

    PKinesisVideoClient pKinesisVideoClient = NULL;

    CHK(pKinesisVideoStream != NULL, STATUS_NULL_ARG);

    pKinesisVideoClient = pKinesisVideoStream->pKinesisVideoClient;
    CHK(pKinesisVideoClient != NULL, STATUS_CLIENT_FREED_BEFORE_STREAM);

    // Shutdown the processing
    // Prevent repeated resetStream call if one is in progress
    CHK(!pKinesisVideoStream->base.shutdown, retStatus);
    CHK_STATUS_CONTINUE(shutdownStream(pKinesisVideoStream, TRUE));

    // Lock the stream
    pKinesisVideoClient->clientCallbacks.lockMutexFn(pKinesisVideoClient->clientCallbacks.customData, pKinesisVideoStream->base.lock);
    streamLocked = TRUE;

    // Reset the current view item
    MEMSET(&pKinesisVideoStream->curViewItem, 0x00, SIZEOF(CurrentViewItem));
    pKinesisVideoStream->curViewItem.viewItem.handle = INVALID_ALLOCATION_HANDLE_VALUE;

    // Trim all the buffer to head
    CHK_STATUS_CONTINUE(contentViewRemoveAll(pKinesisVideoStream->pView));

    CHK_STATUS_CONTINUE(freeStackQueue(pKinesisVideoStream->pMetadataQueue, FALSE));
    CHK_STATUS_CONTINUE(freeStackQueue(pKinesisVideoStream->pUploadInfoQueue, FALSE));

    // set the maximum frame size observed to 0
    pKinesisVideoStream->maxFrameSizeSeen = 0;

    // reset shutdown status
    pKinesisVideoStream->base.shutdown = FALSE;
    pKinesisVideoStream->base.result = SERVICE_CALL_RESULT_NOT_SET;

    // If stream is already ready, set streamState to STREAM_STATE_STOPPED. Because pKinesisVideoStream->base.result
    // is SERVICE_CALL_RESULT_NOT_SET which will be mapped to STATUS_SERVICE_CALL_UNKOWN_ERROR by serviceCallResultCheck,
    // when we stepStateMachine the streamState will go to STREAM_STATE_READY (in which case putFrame wont fail) but
    // start executing state from STREAM_STATE_DESCRIBE. If not already ready, set state back to STREAM_STATE_NEW.
    if (pKinesisVideoStream->streamReady) {
        pKinesisVideoStream->streamState = STREAM_STATE_STOPPED;
    } else {
        pKinesisVideoStream->streamState = STREAM_STATE_NEW;
        CHK_STATUS(setStateMachineCurrentState(pKinesisVideoStream->base.pStateMachine, STREAM_STATE_NEW));
    }

    pKinesisVideoStream->streamStatus = STREAM_STATUS_CREATING;

    // Stream is not stopped and not closed
    pKinesisVideoStream->streamStopped = FALSE;
    pKinesisVideoStream->streamClosed = FALSE;

    // Set the stream start timestamps and index
    pKinesisVideoStream->newSessionTimestamp = INVALID_TIMESTAMP_VALUE;
    pKinesisVideoStream->newSessionIndex = INVALID_VIEW_INDEX_VALUE;

    // Set streamingAuthInfo.expiration to invalid time value since resetStream abolishes all current connections and
    // step states agains to create new connections. This also avoid putFrame thread triggering mkv header regeneration
    // due to token expiration and cause the new putMedia connection created by resetStream to get end-of-stream prematurely.
    pKinesisVideoStream->streamingAuthInfo.expiration = INVALID_TIMESTAMP_VALUE;
    pKinesisVideoStream->gracePeriod = FALSE;

    // Shouldn't reset the generator on next key frame
    pKinesisVideoStream->resetGeneratorOnKeyFrame = FALSE;

    // after resetStream should begin with key frame
    pKinesisVideoStream->skipNonKeyFrames = TRUE;

    // Shouldn't reset the generator so set invalid time
    pKinesisVideoStream->resetGeneratorTime = INVALID_TIMESTAMP_VALUE;

    // No connections have been dropped as this is a new stream
    pKinesisVideoStream->connectionState = UPLOAD_CONNECTION_STATE_OK;

    // Set the last frame EoFr indicator
    pKinesisVideoStream->eofrFrame = FALSE;

    // Set the initial diagnostics information from the defaults
    pKinesisVideoStream->diagnostics.currentFrameRate = pKinesisVideoStream->streamInfo.streamCaps.frameRate;
    pKinesisVideoStream->diagnostics.elementaryFrameRate = pKinesisVideoStream->streamInfo.streamCaps.frameRate;
    pKinesisVideoStream->diagnostics.currentTransferRate = pKinesisVideoStream->streamInfo.streamCaps.avgBandwidthBps;
    pKinesisVideoStream->diagnostics.accumulatedByteCount = 0;
    pKinesisVideoStream->diagnostics.lastFrameRateTimestamp = pKinesisVideoStream->diagnostics.lastTransferRateTimestamp = 0;

    // Set the trackers
    // set eosTracker offset to 0 so that it would send eos again. No need to reset eosTracker data and size because
    // data is always same.
    pKinesisVideoStream->eosTracker.offset = 0;
    pKinesisVideoStream->eosTracker.send = FALSE;

    pKinesisVideoStream->metadataTracker.size = 0;
    pKinesisVideoStream->metadataTracker.offset = 0;
    pKinesisVideoStream->metadataTracker.send = FALSE;
    if (pKinesisVideoStream->metadataTracker.data != NULL) {
        MEMFREE(pKinesisVideoStream->metadataTracker.data);
    }

    pKinesisVideoStream->metadataTracker.data = NULL;

    // Reset mkv generator
    mkvgenResetGenerator(pKinesisVideoStream->pMkvGenerator);

    // Reset ack parser
    resetAckParserState(pKinesisVideoStream);

    // Reset state machine retry status
    if (pKinesisVideoStream->base.pStateMachine != NULL) {
        CHK_STATUS(resetStateMachineRetryCount(pKinesisVideoStream->base.pStateMachine));
    }

    // Reset client state machine retry status
    CHK_STATUS(resetStateMachineRetryCount(pKinesisVideoClient->base.pStateMachine));

    // Release the condition variable
    if (IS_VALID_CVAR_VALUE(pKinesisVideoStream->bufferAvailabilityCondition)) {
        pKinesisVideoClient->clientCallbacks.broadcastConditionVariableFn(pKinesisVideoClient->clientCallbacks.customData,
                                                                          pKinesisVideoStream->bufferAvailabilityCondition);
    }

    // step out of stopped state
    CHK_STATUS(stepStateMachine(pKinesisVideoStream->base.pStateMachine));

    // Unlock the stream
    pKinesisVideoClient->clientCallbacks.unlockMutexFn(pKinesisVideoClient->clientCallbacks.customData, pKinesisVideoStream->base.lock);
    streamLocked = FALSE;

CleanUp:

    if (streamLocked) {
        pKinesisVideoClient->clientCallbacks.unlockMutexFn(pKinesisVideoClient->clientCallbacks.customData, pKinesisVideoStream->base.lock);
    }

    LEAVES();
    return retStatus;
}

VOID logStreamInfo(PStreamInfo pStreamInfo)
{
    CHAR UUID[MKV_SEGMENT_UUID_LEN * 2 + 1];
    BOOL hasSegmentUUID = FALSE;
    STATUS retStatus = STATUS_SUCCESS;
    PCHAR hexEncodedCpd = NULL;
    UINT32 hexEncodedCpdLen, i, UUIDSize = ARRAY_SIZE(UUID);
    PTrackInfo pTrackInfoList = NULL;

    if (pStreamInfo == NULL) {
        return;
    }
    LOG_GIT_HASH();
    DLOGD("Kinesis Video Stream Info");
    DLOGD("\tStream name: %s ", pStreamInfo->name);
    DLOGD("\tStreaming type: %s ", GET_STREAMING_TYPE_STR(pStreamInfo->streamCaps.streamingType));
    DLOGD("\tContent type: %s ", pStreamInfo->streamCaps.contentType);
    DLOGD("\tMax latency (100ns): %" PRIu64, pStreamInfo->streamCaps.maxLatency);
    DLOGD("\tFragment duration (100ns): %" PRIu64, pStreamInfo->streamCaps.fragmentDuration);
    DLOGD("\tKey frame fragmentation: %s", pStreamInfo->streamCaps.keyFrameFragmentation ? "Yes" : "No");
    DLOGD("\tUse frame timecodes: %s", pStreamInfo->streamCaps.frameTimecodes ? "Yes" : "No");
    DLOGD("\tAbsolute frame timecodes: %s", pStreamInfo->streamCaps.absoluteFragmentTimes ? "Yes" : "No");
    DLOGD("\tNal adaptation flags: %u", pStreamInfo->streamCaps.nalAdaptationFlags);
    DLOGD("\tAverage bandwidth (bps): %u", pStreamInfo->streamCaps.avgBandwidthBps);
    DLOGD("\tFramerate: %u", pStreamInfo->streamCaps.frameRate);
    DLOGD("\tBuffer duration (100ns): %" PRIu64, pStreamInfo->streamCaps.bufferDuration);
    DLOGD("\tReplay duration (100ns): %" PRIu64, pStreamInfo->streamCaps.replayDuration);
    DLOGD("\tConnection Staleness duration (100ns): %" PRIu64, pStreamInfo->streamCaps.connectionStalenessDuration);
    DLOGD("\tStore Pressure Policy: %u", pStreamInfo->streamCaps.storePressurePolicy);
    DLOGD("\tView Overflow Policy: %u", pStreamInfo->streamCaps.viewOverflowPolicy);
    DLOGD("\tAllow stream creation: %s", pStreamInfo->streamCaps.allowStreamCreation ? "Yes" : "No");

    if (pStreamInfo->streamCaps.segmentUuid != NULL) {
        hasSegmentUUID = TRUE;
        CHK_STATUS(hexEncode(pStreamInfo->streamCaps.segmentUuid, MKV_SEGMENT_UUID_LEN, UUID, &UUIDSize));
    }
    DLOGD("\tSegment UUID: %s", hasSegmentUUID ? UUID : "NULL");

    if (pStreamInfo->version == 0) {
        return;
    }

    // ------------------------------- V0 compat ----------------------

    DLOGD("\tFrame ordering mode: %u", pStreamInfo->streamCaps.frameOrderingMode);
    DLOGD("Track list");
    pTrackInfoList = pStreamInfo->streamCaps.trackInfoList;
    for (i = 0; i < pStreamInfo->streamCaps.trackInfoCount; ++i) {
        DLOGD("\tTrack id: %" PRIu64, pTrackInfoList[i].trackId);
        DLOGD("\tTrack name: %s", pTrackInfoList[i].trackName);
        DLOGD("\tCodec id: %s", pTrackInfoList[i].codecId);
        DLOGD("\tTrack type: %s", GET_TRACK_TYPE_STR(pTrackInfoList[i].trackType));
        if (pTrackInfoList[i].codecPrivateData != NULL) {
            CHK_STATUS(hexEncode(pTrackInfoList[i].codecPrivateData, pTrackInfoList[i].codecPrivateDataSize, NULL, &hexEncodedCpdLen));
            CHK((hexEncodedCpd = (PCHAR) MEMALLOC(hexEncodedCpdLen)) != NULL, STATUS_NOT_ENOUGH_MEMORY);
            CHK_STATUS(hexEncode(pTrackInfoList[i].codecPrivateData, pTrackInfoList[i].codecPrivateDataSize, hexEncodedCpd, &hexEncodedCpdLen));
            DLOGD("\tTrack cpd: %s", hexEncodedCpd);
            MEMFREE(hexEncodedCpd);
            hexEncodedCpd = NULL;
        } else {
            DLOGD("\tTrack cpd: NULL");
        }
    }

CleanUp:

    CHK_LOG_ERR(retStatus);
    SAFE_MEMFREE(hexEncodedCpd);
}<|MERGE_RESOLUTION|>--- conflicted
+++ resolved
@@ -755,11 +755,7 @@
     UINT64 windowDuration, currentDuration;
     PTrackInfo pTrackInfo = NULL;
     PSerializedMetadata pSerializedMetadata = NULL;
-<<<<<<< HEAD
-    PFrameOrderCoordinator pFrameOrderCoordinator = pKinesisVideoStream->pFrameOrderCoordinator;
-=======
     PFrameOrderCoordinator pFrameOrderCoordinator;
->>>>>>> d08be2e1
 
     CHK(pKinesisVideoStream != NULL && pFrame != NULL, STATUS_NULL_ARG);
     pKinesisVideoClient = pKinesisVideoStream->pKinesisVideoClient;
@@ -1015,14 +1011,6 @@
                 pKinesisVideoClient->clientCallbacks.lockMutexFn(pKinesisVideoClient->clientCallbacks.customData, pFrameOrderCoordinator->lock);
             }
 
-<<<<<<< HEAD
-            // lock frame order coordinator
-            if (pFrameOrderCoordinator != NULL) {
-                pKinesisVideoClient->clientCallbacks.lockMutexFn(pKinesisVideoClient->clientCallbacks.customData, pFrameOrderCoordinator->lock);
-            }
-
-=======
->>>>>>> d08be2e1
             // lock the stream
             pKinesisVideoClient->clientCallbacks.lockMutexFn(pKinesisVideoClient->clientCallbacks.customData, pKinesisVideoStream->base.lock);
             streamLocked = TRUE;
