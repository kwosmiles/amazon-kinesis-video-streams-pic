--- conflicted
+++ resolved
@@ -8,12 +8,6 @@
 #ifdef __cplusplus
 extern "C" {
 #endif
-
-#pragma once
-<<<<<<< HEAD
-=======
-#pragma pack(push, include, 1) // for byte alignment
->>>>>>> ee276ebf
 
 /**
  * VRAM function definitions with their symbol names
@@ -152,11 +146,6 @@
 DEFINE_ALLOC_SIZE(hybridGetAllocationSize);
 DEFINE_HEAP_LIMITS(hybridGetHeapLimits);
 
-<<<<<<< HEAD
-=======
-#pragma pack(pop, include) // pop the existing settings
-
->>>>>>> ee276ebf
 #ifdef __cplusplus
 }
 #endif
